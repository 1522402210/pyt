"""This module contains helper function.
Useful when working with the ast module."""
import ast
import os
import subprocess


BLACK_LISTED_CALL_NAMES = ['self']
recursive = False
python_2_mode = False


def convert_to_3(path):
    """Convert python 2 file to python 3."""
    try:
        print('##### Trying to convert file to Python 3. #####')
        subprocess.call(['2to3', '-w', path])
    except:
        print('Check if 2to3 is installed. '
              'https://docs.python.org/2/library/2to3.html')
        exit(1)


<<<<<<< HEAD
def generate_ast(path):
    """Generate an Abstract Syntax Tree using the ast module.

    Args:
        path(string): A relative or full path to a Python file, that is used to generate the 
    """
=======
def generate_ast(path, python_2=False):
    """Generate an Abstract Syntax Tree using the ast module.

        Args:
            path(str): The path to the file e.g. example/foo/bar.py
            python_2(bool): Determines whether or not to call 2to3.
    """
    # If set, it stays set.
    global python_2_mode
    if python_2:
        python_2_mode = True
>>>>>>> ec00777d
    if os.path.isfile(path):
        with open(path, 'r') as f:
            try:
                return ast.parse(f.read())
            except SyntaxError:
                global recursive
                if not recursive:
                    if not python_2_mode:
                        convert_to_3(path)
                    recursive = True
                    return generate_ast(path)
                else:
                    raise SyntaxError('The ast module can not parse the file'
                                      ' and the python 2 to 3 conversion'
                                      ' also failed.')
    raise IOError('Input needs to be a file. Path: ' + path)


def list_to_dotted_string(list_of_components):
    """Convert a list to a string seperated by a dot."""
    return '.'.join(list_of_components)


def get_call_names_helper(node, result):
    """Recursively finds all function names."""
    if isinstance(node, ast.Name):
        if node.id not in BLACK_LISTED_CALL_NAMES:
            result.append(node.id)
        return result
    elif isinstance(node, ast.Call):
        return result
    elif isinstance(node, ast.Subscript):
        return get_call_names_helper(node.value, result)
    elif isinstance(node, ast.Str):
        result.append(node.s)
        return result
    else:
        result.append(node.attr)
        return get_call_names_helper(node.value, result)


def get_call_names_as_string(node):
    """Get a list of call names as a string."""
    return list_to_dotted_string(get_call_names(node))


def get_call_names(node):
    """Get a list of call names."""
    result = list()
    return reversed(get_call_names_helper(node, result))


class Arguments():
    """Represents arguments of a function."""

    def __init__(self, args):
        """Create an Argument container class.

        Args:
            args(list(ast.args): The arguments in a function AST node.
        """
        self.args = args.args
        self.varargs = args.vararg
        self.kwarg = args.kwarg
        self.kwonlyargs = args.kwonlyargs
        self.defaults = args.defaults
        self.kw_defaults = args.kw_defaults

        self.arguments = list()
        if self.args:
            self.arguments.extend([x.arg for x in self.args])
        if self.varargs:
            self.arguments.extend(self.varargs.arg)
        if self.kwarg:
            self.arguments.extend(self.kwarg.arg)
        if self.kwonlyargs:
            self.arguments.extend([x.arg for x in self.kwonlyargs])

    def __getitem__(self, key):
        return self.arguments.__getitem__(key)

    def __len__(self):
        return self.args.__len__()<|MERGE_RESOLUTION|>--- conflicted
+++ resolved
@@ -21,14 +21,6 @@
         exit(1)
 
 
-<<<<<<< HEAD
-def generate_ast(path):
-    """Generate an Abstract Syntax Tree using the ast module.
-
-    Args:
-        path(string): A relative or full path to a Python file, that is used to generate the 
-    """
-=======
 def generate_ast(path, python_2=False):
     """Generate an Abstract Syntax Tree using the ast module.
 
@@ -40,7 +32,6 @@
     global python_2_mode
     if python_2:
         python_2_mode = True
->>>>>>> ec00777d
     if os.path.isfile(path):
         with open(path, 'r') as f:
             try:
