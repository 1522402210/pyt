import ast

from .base_cfg import AssignmentNode, EntryOrExitNode
from .constraint_table import constraint_table
from .lattice import Lattice
from .reaching_definitions import ReachingDefinitionsAnalysis
from .vars_visitor import VarsVisitor


def get_vars(node):
    vv = VarsVisitor()
    if isinstance(node.ast_node, (ast.If, ast.While)):
        vv.visit(node.ast_node.test)
    elif isinstance(node.ast_node, (ast.ClassDef, ast.FunctionDef)):
        return set()
    else:
        try:
            vv.visit(node.ast_node)
        except AttributeError:  # If no ast_node
<<<<<<< HEAD
            vv.result = set()
=======
            vv.result = list()

>>>>>>> 41238d00
    vv.result = set(vv.result)

    # Filter out lvars:
    for var in vv.result:
        try:
            if var in node.right_hand_side_variables:
                yield var
        except AttributeError:
            yield var


def get_constraint_nodes(node, lattice):
    for n in lattice.get_elements(constraint_table[node]):
        if n is not node:
            yield n


# TKTK: Clean up use-def too
def build_use_def_chain(cfg_nodes):
    use_def = dict()
    lattice = Lattice(cfg_nodes, ReachingDefinitionsAnalysis)

    for node in cfg_nodes:
        definitions = list()
        for constraint_node in get_constraint_nodes(node, lattice):
            for var in get_vars(node):
                if var in constraint_node.left_hand_side:
                    definitions.append((var, constraint_node))
        use_def[node] = definitions

    return use_def


def get_uses(node):
    if isinstance(node, AssignmentNode):
        result = list()
        for var in node.right_hand_side_variables:
            if var not in node.left_hand_side:
                result.append(var)
        return result
    else:
        return []
    # elif isinstance(node, EntryOrExitNode):
    #     return []
    # else:
    #     print(f'\n\n\ntype(node) is {type(node)}')
    #     print(f'node is {node}\n\n\n')
    #     raise


def build_def_use_chain(cfg_nodes):
    def_use = dict()
    lattice = Lattice(cfg_nodes, ReachingDefinitionsAnalysis)

    # For every node
    for node in cfg_nodes:
        # Make an empty list for each def
        if isinstance(node, AssignmentNode):
            def_use[node] = list()
        # Get its uses
        for variable in get_uses(node):
            # Loop through all the nodes before it
            for earlier_node in get_constraint_nodes(node, lattice):
                # and add to the 'uses list' of each earlier node, when applicable
                if variable in earlier_node.left_hand_side:
                    def_use[earlier_node].append(node)

    return def_use<|MERGE_RESOLUTION|>--- conflicted
+++ resolved
@@ -17,12 +17,8 @@
         try:
             vv.visit(node.ast_node)
         except AttributeError:  # If no ast_node
-<<<<<<< HEAD
-            vv.result = set()
-=======
             vv.result = list()
 
->>>>>>> 41238d00
     vv.result = set(vv.result)
 
     # Filter out lvars:
