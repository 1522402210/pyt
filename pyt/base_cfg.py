import ast
import itertools

from .ast_helper import (
    get_call_names_as_string
)
from .base_cfg_helper import (
    CALL_IDENTIFIER,
    ConnectStatements,
    connect_nodes,
    extract_left_hand_side,
    get_first_node,
    get_first_statement,
    get_last_statements,
    remove_breaks
)
from .label_visitor import LabelVisitor
from .node_types import (
    AssignmentNode,
    AssignmentCallNode,
    BBorBInode,
    BreakNode,
    ControlFlowNode,
    IgnoredNode,
    Node,
    RestoreNode
)
from .right_hand_side_visitor import RHSVisitor
from .vars_visitor import VarsVisitor


<<<<<<< HEAD
ControlFlowNode = namedtuple(
    'ControlFlowNode',
    [
        'test',
        'last_nodes',
        'break_statements'
    ]
)
ConnectStatements = namedtuple(
    'ConnectStatements',
    [
        'first_statement',
        'last_statements',
        'break_statements'
    ]
)
CALL_IDENTIFIER = '¤'


class IgnoredNode():
    """Ignored Node sent from an ast node that should not return anything."""


class Node():
    """A Control Flow Graph node that contains a list of
    ingoing and outgoing nodes and a list of its variables."""

    def __init__(self, label, ast_node, *, line_number, path):
        """Create a Node that can be used in a CFG.

        Args:
            label(str): The label of the node, describing its expression.
            line_number(Optional[int]): The line of the expression of the Node.
        """
        self.label = label
        self.ast_node = ast_node
        self.line_number = line_number
        self.path = path
        self.ingoing = list()
        self.outgoing = list()

    def connect(self, successor):
        """Connect this node to its successor node by
        setting its outgoing and the successors ingoing."""
        if isinstance(self, ConnectToExitNode) and\
           not isinstance(successor, EntryOrExitNode):
            return

        self.outgoing.append(successor)
        successor.ingoing.append(self)

    def connect_predecessors(self, predecessors):
        """Connect all nodes in predecessors to this node."""
        for n in predecessors:
            self.ingoing.append(n)
            n.outgoing.append(self)

    def __str__(self):
        """Print the label of the node."""
        return ''.join((' Label: ', self.label))


    def __repr__(self):
        """Print a representation of the node."""
        label = ' '.join(('Label: ', self.label))
        line_number = 'Line number: ' + str(self.line_number)
        outgoing = ''
        ingoing = ''
        if self.ingoing:
            ingoing = ' '.join(('ingoing:\t', str([x.label for x in self.ingoing])))
        else:
            ingoing = ' '.join(('ingoing:\t', '[]'))

        if self.outgoing:
            outgoing = ' '.join(('outgoing:\t', str([x.label for x in self.outgoing])))
        else:
            outgoing = ' '.join(('outgoing:\t', '[]'))

        return '\n' + '\n'.join((label, line_number, ingoing, outgoing))


class ConnectToExitNode():
    pass


class FunctionNode(Node):
    """CFG Node that represents a function definition.

    Used as a dummy for creating a list of function definitions.
    """

    def __init__(self, ast_node):
        """Create a function node.

        This node is a dummy node representing a function definition.
        """
        super().__init__(self.__class__.__name__, ast_node)


class RaiseNode(Node, ConnectToExitNode):
    """CFG Node that represents a Raise statement."""

    def __init__(self, label, ast_node, *, line_number, path):
        """Create a Raise node."""
        super().__init__(label, ast_node, line_number=line_number, path=path)


class BreakNode(Node):
    """CFG Node that represents a Break node."""

    def __init__(self, ast_node, *, line_number, path):
        super().__init__(self.__class__.__name__, ast_node, line_number=line_number, path=path)


class EntryOrExitNode(Node):
    """CFG Node that represents an Exit or an Entry node."""

    def __init__(self, label):
        super().__init__(label, None, line_number=None, path=None)


class AssignmentNode(Node):
    """CFG Node that represents an assignment."""

    def __init__(self, label, left_hand_side, ast_node, right_hand_side_variables, *, line_number, path):
        """Create an Assignment node.

        Args:
            label(str): The label of the node, describing the expression it represents.
            left_hand_side(str): The variable on the left hand side of the assignment. Used for analysis.
            ast_node(_ast.Assign, _ast.AugAssign, _ast.Return or None)
            right_hand_side_variables(list[str]): A list of variables on the right hand side.
            line_number(Optional[int]): The line of the expression the Node represents.
            path(string): Current filename.
        """
        super().__init__(label, ast_node, line_number=line_number, path=path)
        self.left_hand_side = left_hand_side
        self.right_hand_side_variables = right_hand_side_variables

    def __repr__(self):
        output_string = super().__repr__()
        output_string += '\n'
        return ''.join((output_string,
                        'left_hand_side:\t', str(self.left_hand_side), '\n',
                        'right_hand_side_variables:\t', str(self.right_hand_side_variables)))


class TaintedNode(AssignmentNode):
    pass


class RestoreNode(AssignmentNode):
    """Node used for handling restore nodes returning from function calls."""

    def __init__(self, label, left_hand_side, right_hand_side_variables, *, line_number, path):
        """Create a Restore node.

        Args:
            label(str): The label of the node, describing the expression it represents.
            left_hand_side(str): The variable on the left hand side of the assignment. Used for analysis.
            right_hand_side_variables(list[str]): A list of variables on the right hand side.
            line_number(Optional[int]): The line of the expression the Node represents.
            path(string): Current filename.
        """
        super().__init__(label, left_hand_side, None, right_hand_side_variables, line_number=line_number, path=path)


class BBorBInode(AssignmentNode):
    """Node used for handling restore nodes returning from blackbox or builtin function calls."""

    def __init__(self, label, left_hand_side, right_hand_side_variables, *, line_number, path, func_name):
        """Create a Restore node.

        Args:
            label(str): The label of the node, describing the expression it represents.
            left_hand_side(str): The variable on the left hand side of the assignment. Used for analysis.
            right_hand_side_variables(list[str]): A list of variables on the right hand side.
            line_number(Optional[int]): The line of the expression the Node represents.
            path(string): Current filename.
        """
        super().__init__(label, left_hand_side, None, right_hand_side_variables, line_number=line_number, path=path)
        self.args = list()
        self.inner_most_call = self
        self.func_name = func_name


class AssignmentCallNode(AssignmentNode):
    """Node used for when a call happens inside of an assignment."""

    def __init__(
        self,
        label,
        left_hand_side,
        ast_node,
        right_hand_side_variables,
        *,
        line_number,
        path,
        call_node
    ):
        """Create an Assignment Call node.

        Args:
            label(str): The label of the node, describing the expression it represents.
            left_hand_side(str): The variable on the left hand side of the assignment. Used for analysis.
            ast_node
            right_hand_side_variables(list[str]): A list of variables on the right hand side.
            line_number(Optional[int]): The line of the expression the Node represents.
            path(string): Current filename.
            call_node(BBorBInode or RestoreNode): Used in connect_control_flow_node.
        """
        super().__init__(label, left_hand_side, ast_node, right_hand_side_variables, line_number=line_number, path=path)
        self.call_node = call_node
        self.blackbox = False


class ReturnNode(AssignmentNode, ConnectToExitNode):
    """CFG node that represents a return from a call."""

    def __init__(self, label, left_hand_side, ast_node, right_hand_side_variables, *, line_number, path):
        """Create a CallReturn node.

        Args:
            label(str): The label of the node, describing the expression it represents.
            restore_nodes(list[Node]): List of nodes that were restored in the function call.
            ast_node
            right_hand_side_variables(list[str]): A list of variables on the right hand side.
            line_number(Optional[int]): The line of the expression the Node represents.
            path(string): Current filename.
        """
        super().__init__(label, left_hand_side, ast_node, right_hand_side_variables, line_number=line_number, path=path)


class Function():
    """Representation of a function definition in the program."""

    def __init__(self, nodes, args, decorator_list):
        """Create a Function representation.

        Args:
            nodes(list[Node]): The CFG of the Function.
            args(ast.args): The arguments from a function AST node.
            decorator_list(list[ast.decorator]): The list of decorators
            from a function AST node.
        """
        self.nodes = nodes
        self.arguments = Arguments(args)
        self.decorator_list = decorator_list

    def __repr__(self):
        output = ''
        for x, n in enumerate(self.nodes):
            output = ''.join((output, 'Node: ' + str(x) + ' ' + repr(n), '\n\n'))
        return output

    def __str__(self):
        output = ''
        for x, n in enumerate(self.nodes):
            output = ''.join((output, 'Node: ' + str(x) + ' ' + str(n), '\n\n'))
        return output


class CFG():
    def __init__(self, nodes, blackbox_assignments):
        self.nodes = nodes
        self.blackbox_assignments = blackbox_assignments

    def __repr__(self):
        output = ''
        for x, n in enumerate(self.nodes):
            output = ''.join((output, 'Node: ' + str(x) + ' ' + repr(n), '\n\n'))
        return output

    def __str__(self):
        output = ''
        for x, n in enumerate(self.nodes):
            output = ''.join((output, 'Node: ' + str(x) + ' ' + str(n), '\n\n'))
        return output


class Visitor(ast.NodeVisitor):

    def append_node(self, Node):
        """Append a node to the CFG and return it."""
        self.nodes.append(Node)
        return Node

    def get_first_statement(self, node_or_tuple):
        """Find the first statement of the provided object.

        Returns:
            The first element in the tuple if it is a tuple.
            The node if it is a node.
        """
        if isinstance(node_or_tuple, tuple):
            return node_or_tuple[0]
        else:
            return node_or_tuple

    def should_connect_node(self, node):
        """Determine if node should be in the final CFG."""
        if isinstance(node, (FunctionNode, IgnoredNode)):
            return False
        return True

    def get_inner_most_function_call(self, call_node):
        # Loop to inner most function call
        # e.g. return scrypt.inner in `foo = scrypt.outer(scrypt.inner(image_name))`
        old_call_node = None
        while call_node != old_call_node:
            old_call_node = call_node
            if isinstance(call_node, BBorBInode):
                call_node = call_node.inner_most_call
            else:
                try:
                    # e.g. save_2_blah, even when there is a save_3_blah
                    call_node = call_node.first_node
                except AttributeError:
                    # No inner calls
                    # Possible improvement: Make new node for RestoreNode's made in process_function
                    #                       and make `self.inner_most_call = self`
                    # So that we can duck type and not catch an exception when there are no inner calls.
                    # This is what we do in BBorBInode
                    pass

        return call_node

    def connect_control_flow_node(self, control_flow_node, next_node):
        """Connect a ControlFlowNode properly to the next_node."""
        for last in control_flow_node.last_nodes:
            if isinstance(next_node, ControlFlowNode):
                last.connect(next_node.test)  # connect to next if test case
            elif isinstance(next_node, AssignmentCallNode):
                call_node = next_node.call_node
                inner_most_call_node = self.get_inner_most_function_call(call_node)
                last.connect(inner_most_call_node)
            else:
                last.connect(next_node)

    def connect_nodes(self, nodes):
        """Connect the nodes in a list linearly."""
        for n, next_node in zip(nodes, nodes[1:]):
            if isinstance(n, ControlFlowNode):
                self.connect_control_flow_node(n, next_node)
            elif isinstance(next_node, ControlFlowNode):
                n.connect(next_node.test)
            elif isinstance(next_node, RestoreNode):
                continue
            elif CALL_IDENTIFIER in next_node.label:
                continue
            else:
                n.connect(next_node)

    def get_last_statements(self, cfg_statements):
        """Retrieve the last statements from a cfg_statements list."""
        if isinstance(cfg_statements[-1], ControlFlowNode):
            return cfg_statements[-1].last_nodes
        else:
            return [cfg_statements[-1]]
=======
class Visitor(ast.NodeVisitor):

    def visit_Module(self, node):
        return self.stmt_star_handler(node.body)
>>>>>>> 0c615aef

    def stmt_star_handler(
        self,
        stmts,
        prev_node_to_avoid=None
    ):
        """Handle stmt* expressions in an AST node.

        Links all statements together in a list of statements, accounting for statements with multiple last nodes.
        """
        break_nodes = list()
        cfg_statements = list()

        self.prev_nodes_to_avoid.append(prev_node_to_avoid)
        self.last_control_flow_nodes.append(None)

        first_node = None
        node_not_to_step_past = self.nodes[-1]

        for stmt in stmts:
            node = self.visit(stmt)
<<<<<<< HEAD

            if isinstance(node, ControlFlowNode) and node.test.label != 'Try':
                self.last_control_flow_nodes.append(node.test)
=======
            if isinstance(stmt, (ast.For, ast.While)):
                self.last_was_loop_stack.append(True)
>>>>>>> 0c615aef
            else:
                self.last_control_flow_nodes.append(None)

            if isinstance(node, ControlFlowNode):
                break_nodes.extend(node.break_statements)
            elif isinstance(node, BreakNode):
                break_nodes.append(node)

<<<<<<< HEAD
            if node and not first_node: # (Make sure first_node isn't already set.)
                # first_node is always a "node_to_connect", because it won't have ingoing otherwise
                # If we have e.g.
                #   import os  # An ignored node
                #   value = None
                # first_node will be `value = None`
                if hasattr(node, 'ingoing'):
                    ingoing = None
                    current_node = node
                    while current_node.ingoing:
                        # e.g. We don't want to step past the Except of an Except BB
                        if current_node.ingoing[0] == node_not_to_step_past:
                            break
                        ingoing = current_node.ingoing
                        current_node = current_node.ingoing[0]
                    if ingoing:
                        # Only set it once
                        first_node = ingoing[0]

            if node and self.should_connect_node(node):
=======
            if not isinstance(node, IgnoredNode):
                cfg_statements.append(node)
>>>>>>> 0c615aef
                if not first_node:
                    if isinstance(node, ControlFlowNode):
                        first_node = node.test
                    else:
<<<<<<< HEAD
                        first_node = node
                cfg_statements.append(node)

        self.prev_nodes_to_avoid.pop()
        self.last_control_flow_nodes.pop()
=======
                        first_node = get_first_node(
                            node, 
                            node_not_to_step_past
                        )
        if prev_node_to_avoid:
            self.prev_nodes_to_avoid.pop()
        self.last_was_loop_stack.pop()
>>>>>>> 0c615aef

        connect_nodes(cfg_statements)

        if cfg_statements:
            if first_node:
                first_statement = first_node
            else:
                first_statement = get_first_statement(cfg_statements[0])

            last_statements = get_last_statements(cfg_statements)

            return ConnectStatements(
                first_statement=first_statement,
                last_statements=last_statements,
                break_statements=break_nodes
            )
        else:  # When body of module only contains ignored nodes
            return IgnoredNode()


    def handle_or_else(self, orelse, test):
        """Handle the orelse part of an if or try node.

        Args:
            orelse(list[Node])
            test(Node)

        Returns:
            The last nodes of the orelse branch.
        """
        if isinstance(orelse[0], ast.If):
            control_flow_node = self.visit(orelse[0])
            control_flow_node.test.label = 'el' + control_flow_node.test.label

            test.connect(control_flow_node.test)
            return control_flow_node.last_nodes
        else:
            else_connect_statements = self.stmt_star_handler(
                orelse,
                prev_node_to_avoid=self.nodes[-1]
            )
            test.connect(else_connect_statements.first_statement)
            return else_connect_statements.last_statements

    def visit_If(self, node):
        label_visitor = LabelVisitor()
        label_visitor.visit(node.test)

        test = self.append_node(Node(
            'if ' + label_visitor.result + ':',
            node,
            line_number=node.lineno,
            path=self.filenames[-1]
        ))

        body_connect_stmts = self.stmt_star_handler(node.body)
        if isinstance(body_connect_stmts, IgnoredNode):
            body_connect_stmts = ConnectStatements(
                first_statement=test,
                last_statements=[],
                break_statements=[]
            )
        test.connect(body_connect_stmts.first_statement)

        if node.orelse:
            orelse_last_nodes = self.handle_or_else(node.orelse, test)
            body_connect_stmts.last_statements.extend(orelse_last_nodes)
        else:
            body_connect_stmts.last_statements.append(test)  # if there is no orelse, test needs an edge to the next_node

        last_statements = remove_breaks(body_connect_stmts.last_statements)

        return ControlFlowNode(test, last_statements, break_statements=body_connect_stmts.break_statements)

    def visit_Raise(self, node):
        label = LabelVisitor()
        label.visit(node)

        return self.append_node(RaiseNode(
            label.result,
            node,
            line_number=node.lineno,
            path=self.filenames[-1]
        ))

    def handle_stmt_star_ignore_node(self, body, fallback_cfg_node):
        try:
            fallback_cfg_node.connect(body.first_statement)
        except AttributeError:
            body = ConnectStatements(
                first_statement=[fallback_cfg_node],
                last_statements=[fallback_cfg_node],
                break_statements=[]
            )
        return body

    def visit_Try(self, node):
        try_node = self.append_node(Node(
            'Try',
            node,
            line_number=node.lineno,
            path=self.filenames[-1]
        ))
        body = self.stmt_star_handler(node.body)
        body = self.handle_stmt_star_ignore_node(body, try_node)

        last_statements = list()
        for handler in node.handlers:
            try:
                name = handler.type.id
            except AttributeError:
                name = ''
            handler_node = self.append_node(Node(
                'except ' + name + ':',
                handler,
                line_number=handler.lineno,
                path=self.filenames[-1]
            ))
            for body_node in body.last_statements:
                body_node.connect(handler_node)
            handler_body = self.stmt_star_handler(handler.body)
            handler_body = self.handle_stmt_star_ignore_node(handler_body, handler_node)
            last_statements.extend(handler_body.last_statements)

        if node.orelse:
            orelse_last_nodes = self.handle_or_else(node.orelse, body.last_statements[-1])
            body.last_statements.extend(orelse_last_nodes)

        if node.finalbody:
            finalbody = self.stmt_star_handler(node.finalbody)
            for last in last_statements:
                last.connect(finalbody.first_statement)

            for last in body.last_statements:
                last.connect(finalbody.first_statement)

            body.last_statements.extend(finalbody.last_statements)

        last_statements.extend(remove_breaks(body.last_statements))

        return ControlFlowNode(try_node, last_statements, break_statements=body.break_statements)

<<<<<<< HEAD
    def get_names(self, node, result):
        """Recursively finds all names."""
        if isinstance(node, ast.Name):
            return node.id + result
        elif isinstance(node, ast.Subscript):
            return result
        else:
            return self.get_names(node.value, result + '.' + node.attr)

    def extract_left_hand_side(self, target):
        """Extract the left hand side variable from a target.

        Removes list indexes, stars and other left hand side elements.
        """
        left_hand_side = self.get_names(target, '')

        left_hand_side.replace('*', '')
        if '[' in left_hand_side:
            index = left_hand_side.index('[')
            left_hand_side = target[:index]

        return left_hand_side

=======
>>>>>>> 0c615aef
    def assign_tuple_target(self, node, right_hand_side_variables):
        new_assignment_nodes = list()
        for i, target in enumerate(node.targets[0].elts):
            value = node.value.elts[i]

            label = LabelVisitor()
            label.visit(target)

            if isinstance(value, ast.Call):
                new_ast_node = ast.Assign(target, value)
                new_ast_node.lineno = node.lineno

                new_assignment_nodes.append(self.assignment_call_node(label.result, new_ast_node))

            else:
                label.result += ' = '
                label.visit(value)

                new_assignment_nodes.append(self.append_node(AssignmentNode(
                    label.result,
                    extract_left_hand_side(target),
                    ast.Assign(target, value),
                    right_hand_side_variables,
                    line_number=node.lineno, path=self.filenames[-1]
                )))


<<<<<<< HEAD
        self.connect_nodes(new_assignment_nodes)
        return ControlFlowNode(new_assignment_nodes[0], [new_assignment_nodes[-1]], [])  # return the last added node
=======
        connect_nodes(new_assignment_nodes)
        return ControlFlowNode(new_assignment_nodes[0], [new_assignment_nodes[-1]], []) # return the last added node
>>>>>>> 0c615aef

    def assign_multi_target(self, node, right_hand_side_variables):
        new_assignment_nodes = list()

        for target in node.targets:
            label = LabelVisitor()
            label.visit(target)
            left_hand_side = label.result
            label.result += ' = '
            label.visit(node.value)
            new_assignment_nodes.append(self.append_node(AssignmentNode(
                label.result,
                left_hand_side,
                ast.Assign(target, node.value),
                right_hand_side_variables,
                line_number=node.lineno, path=self.filenames[-1]
            )))

<<<<<<< HEAD
        self.connect_nodes(new_assignment_nodes)
        return ControlFlowNode(new_assignment_nodes[0], [new_assignment_nodes[-1]], [])  # return the last added node
=======
        connect_nodes(new_assignment_nodes)
        return ControlFlowNode(new_assignment_nodes[0], [new_assignment_nodes[-1]], []) # return the last added node
>>>>>>> 0c615aef

    def visit_Assign(self, node):
        rhs_visitor = RHSVisitor()
        rhs_visitor.visit(node.value)
        if isinstance(node.targets[0], ast.Tuple):  #  x,y = [1,2]
            if isinstance(node.value, ast.Tuple):
                return self.assign_tuple_target(node, rhs_visitor.result)
            elif isinstance(node.value, ast.Call):
                call = None
                for element in node.targets[0].elts:
                    label = LabelVisitor()
                    label.visit(element)
                    call = self.assignment_call_node(label.result, node)
                return call
            else:
                label = LabelVisitor()
                label.visit(node)
                print('Assignment not properly handled.',
                      'Could result in not finding a vulnerability.',
                      'Assignment:', label.result)
                return self.append_node(AssignmentNode(
                    label.result,
                    label.result,
                    node,
                    rhs_visitor.result,
                    line_number=node.lineno,
                    path=self.filenames[-1]
                ))

        elif len(node.targets) > 1:                #  x = y = 3
            return self.assign_multi_target(node, rhs_visitor.result)
        else:
            if isinstance(node.value, ast.Call):   #  x = call()
                label = LabelVisitor()
                label.visit(node.targets[0])
                return self.assignment_call_node(label.result, node)
            else:                                  #  x = 4
                label = LabelVisitor()
                label.visit(node)
                return self.append_node(AssignmentNode(
                    label.result,
                    extract_left_hand_side(node.targets[0]),
                    node,
                    rhs_visitor.result,
                    line_number=node.lineno,
                    path=self.filenames[-1]
                ))

    def assignment_call_node(self, left_hand_label, ast_node):
        """Handle assignments that contain a function call on its right side."""
        self.undecided = True  # Used for handling functions in assignments

        call = self.visit(ast_node.value)
        call_label = call.left_hand_side

        if isinstance(call, BBorBInode):
            # Necessary to know e.g.
            # `image_name = image_name.replace('..', '')`
            # is a reassignment.
            vars_visitor = VarsVisitor()
            vars_visitor.visit(ast_node.value)
            call.right_hand_side_variables.extend(vars_visitor.result)

        call_assignment = AssignmentCallNode(
            left_hand_label + ' = ' + call_label,
            left_hand_label,
            ast_node,
            [call.left_hand_side],
            line_number=ast_node.lineno,
            path=self.filenames[-1],
            call_node=call
        )
        call.connect(call_assignment)

        self.nodes.append(call_assignment)
        self.undecided = False

        return call_assignment

    def visit_AugAssign(self, node):
        label = LabelVisitor()
        label.visit(node)

        rhs_visitor = RHSVisitor()
        rhs_visitor.visit(node.value)

        return self.append_node(AssignmentNode(
            label.result,
            extract_left_hand_side(node.target),
            node,
            rhs_visitor.result,
            line_number=node.lineno,
            path=self.filenames[-1]
        ))

<<<<<<< HEAD
    def loop_node_skeleton(self, test, node):
        """Common handling of looped structures, while and for."""
        body_connect_stmts = self.stmt_star_handler(
            node.body,
            prev_node_to_avoid=self.nodes[-1]
        )

        test.connect(body_connect_stmts.first_statement)
        test.connect_predecessors(body_connect_stmts.last_statements)

        # last_nodes is used for making connections to the next node in the parent node
        # this is handled in stmt_star_handler
        last_nodes = list()
        last_nodes.extend(body_connect_stmts.break_statements)

        if node.orelse:
            orelse_connect_stmts = self.stmt_star_handler(
                node.orelse,
                prev_node_to_avoid=self.nodes[-1]
            )

            test.connect(orelse_connect_stmts.first_statement)
            last_nodes.extend(orelse_connect_stmts.last_statements)
        else:
            last_nodes.append(test)  # if there is no orelse, test needs an edge to the next_node

        return ControlFlowNode(test, last_nodes, list())

    def add_while_label(self, node):
        """Prepend 'while' and append ':' to the label of a node."""
        node.label = 'while ' + node.label + ':'

    def visit_While(self, node):
        label_visitor = LabelVisitor()
        label_visitor.visit(node.test)

        test = self.append_node(Node(
            label_visitor.result,
            node,
            line_number=node.lineno,
            path=self.filenames[-1]
        ))

        self.add_while_label(test)

        return self.loop_node_skeleton(test, node)

=======
>>>>>>> 0c615aef
    def visit_For(self, node):
        self.undecided = True  # Used for handling functions in for loops

        iterator_label = LabelVisitor()
        iterator = iterator_label.visit(node.iter)
        self.undecided = False

        target_label = LabelVisitor()
        target = target_label.visit(node.target)

        for_node = self.append_node(Node(
            "for " + target_label.result + " in " + iterator_label.result + ':',
            node,
            line_number=node.lineno,
            path=self.filenames[-1]
        ))

        if isinstance(node.iter, ast.Call) and get_call_names_as_string(node.iter.func) in self.function_names:
            last_node = self.visit(node.iter)
            last_node.connect(for_node)

        return self.loop_node_skeleton(for_node, node)

    def visit_While(self, node):
        label_visitor = LabelVisitor()
        label_visitor.visit(node.test)

        test = self.append_node(Node(
            'while ' + label_visitor.result + ':',
            node,
            line_number=node.lineno,
            path=self.filenames[-1]
        ))

        return self.loop_node_skeleton(test, node)

    def loop_node_skeleton(self, test, node):
        """Common handling of looped structures, while and for."""
        body_connect_stmts = self.stmt_star_handler(node.body, prev_node_to_avoid=self.nodes[-1])

        test.connect(body_connect_stmts.first_statement)
        test.connect_predecessors(body_connect_stmts.last_statements)

        # last_nodes is used for making connections to the next node in the parent node
        # this is handled in stmt_star_handler
        last_nodes = list()
        last_nodes.extend(body_connect_stmts.break_statements)

        if node.orelse:
            orelse_connect_stmts = self.stmt_star_handler(node.orelse, prev_node_to_avoid=self.nodes[-1])

            test.connect(orelse_connect_stmts.first_statement)
            last_nodes.extend(orelse_connect_stmts.last_statements)
        else:
            last_nodes.append(test)  # if there is no orelse, test needs an edge to the next_node

        return ControlFlowNode(test, last_nodes, list())

    def add_blackbox_or_builtin_call(self, node, blackbox):
        """Processes a blackbox or builtin function when it is called.
        Nothing gets assigned to ret_func_foo in the builtin/blackbox case.

        Increments self.function_call_index each time it is called, we can refer to it as N in the comments.
        Create e.g. ¤call_1 = ret_func_foo RestoreNode.

        Create e.g. temp_N_def_arg1 = call_arg1_label_visitor.result for each argument.
        Visit the arguments if they're calls. (save_def_args_in_temp)

        I do not think I care about this one actually -- Create e.g. def_arg1 = temp_N_def_arg1 for each argument.
        (create_local_scope_from_def_args)

        Add RestoreNode to the end of the Nodes.

        Args:
            node(ast.Call) : The node that calls the definition.
            blackbox(bool): Whether or not it is a builtin or blackbox call.
        Returns:
            call_node(BBorBInode): The call node.
        """
        # Increment function_call_index
        self.function_call_index += 1
        saved_function_call_index = self.function_call_index
        self.undecided = False

        call_label = LabelVisitor()
        call_label.visit(node)

        index = call_label.result.find('(')

        # Create e.g. ¤call_1 = ret_func_foo
        LHS = CALL_IDENTIFIER + 'call_' + str(saved_function_call_index)
        RHS = 'ret_' + call_label.result[:index] + '('

        call_node = BBorBInode(
            label='',
            left_hand_side=LHS,
            right_hand_side_variables=[],
            line_number=node.lineno,
            path=self.filenames[-1],
            func_name=call_label.result[:index]
        )
        visual_args = list()
        rhs_vars = list()
        last_return_value_of_nested_call = None

        for arg in itertools.chain(node.args, node.keywords):
            if isinstance(arg, ast.Call):
                return_value_of_nested_call = self.visit(arg)

                if last_return_value_of_nested_call:
                    # connect inner to other_inner in e.g.
                    # `scrypt.outer(scrypt.inner(image_name), scrypt.other_inner(image_name))`
                    # I should probably loop to the inner most call of other_inner here.
                    try:
                        last_return_value_of_nested_call.connect(return_value_of_nested_call.first_node)
                    except AttributeError:
                        last_return_value_of_nested_call.connect(return_value_of_nested_call)
                else:
                    # I should only set this once per loop, inner in e.g.
                    # `scrypt.outer(scrypt.inner(image_name), scrypt.other_inner(image_name))`
                    # (inner_most_call is used when predecessor is a ControlFlowNode in connect_control_flow_node)
                    call_node.inner_most_call = return_value_of_nested_call
                last_return_value_of_nested_call = return_value_of_nested_call

                visual_args.append(return_value_of_nested_call.left_hand_side)
                rhs_vars.append(return_value_of_nested_call.left_hand_side)
            else:
                label = LabelVisitor()
                label.visit(arg)
                visual_args.append(label.result)

                vv = VarsVisitor()
                vv.visit(arg)
                rhs_vars.extend(vv.result)
        if last_return_value_of_nested_call:
            # connect other_inner to outer in e.g.
            # `scrypt.outer(scrypt.inner(image_name), scrypt.other_inner(image_name))`
            last_return_value_of_nested_call.connect(call_node)

        if len(visual_args) > 0:
            for arg in visual_args:
                RHS = RHS + arg + ", "
            # Replace the last ", " with a )
            RHS = RHS[:len(RHS)-2] + ')'
        else:
            RHS = RHS + ')'
        call_node.label = LHS + " = " + RHS

        call_node.right_hand_side_variables = rhs_vars
        # Used in get_sink_args, not using right_hand_side_variables because it is extended in assignment_call_node
        rhs_visitor = RHSVisitor()
        rhs_visitor.visit(node)
        call_node.args = rhs_visitor.result

        if blackbox:
            self.blackbox_assignments.add(call_node)

        self.connect_if_allowed(self.nodes[-1], call_node)
        self.nodes.append(call_node)

        return call_node

    def visit_With(self, node):
        label_visitor = LabelVisitor()
        label_visitor.visit(node.items[0])

        with_node = self.append_node(Node(
            label_visitor.result,
            node,
            line_number=node.lineno,
            path=self.filenames[-1]
        ))
        connect_statements = self.stmt_star_handler(node.body)
        with_node.connect(connect_statements.first_statement)
        return ControlFlowNode(
            with_node,
            connect_statements.last_statements,
            connect_statements.break_statements
        )

    def visit_Break(self, node):
        return self.append_node(BreakNode(
            node,
            line_number=node.lineno,
            path=self.filenames[-1]
        ))

    def visit_Delete(self, node):
        labelVisitor = LabelVisitor()
        for expr in node.targets:
            labelVisitor.visit(expr)
        return self.append_node(Node(
            'del ' + labelVisitor.result,
            node,
            line_number=node.lineno,
            path=self.filenames[-1]
        ))

    def visit_Assert(self, node):
        label_visitor = LabelVisitor()
        label_visitor.visit(node.test)

        return self.append_node(Node(
            label_visitor.result,
            node,
            line_number=node.lineno,
            path=self.filenames[-1]
        ))

    def visit_Attribute(self, node):
        return self.visit_miscelleaneous_node(
            node
        )

    def visit_Continue(self, node):
        return self.visit_miscelleaneous_node(
            node,
            custom_label='continue'
        )

    def visit_Global(self, node):
        return self.visit_miscelleaneous_node(
            node
        )

    def visit_Name(self, node):
        return self.visit_miscelleaneous_node(
            node
        )

    def visit_NameConstant(self, node):
        return self.visit_miscelleaneous_node(
            node
        )

    def visit_Pass(self, node):
        return self.visit_miscelleaneous_node(
            node,
            custom_label='pass'
        )

    def visit_Subscript(self, node):
        return self.visit_miscelleaneous_node(
            node
        )

    def visit_Tuple(self, node):
        return self.visit_miscelleaneous_node(
            node
        )

    def visit_miscelleaneous_node(
        self,
        node,
        custom_label=None
    ):
        if custom_label:
            label = custom_label
        else:
            label_visitor = LabelVisitor()
            label_visitor.visit(node)
            label = label_visitor.result

        return self.append_node(Node(
            label,
            node,
            line_number=node.lineno,
            path=self.filenames[-1]
        ))

    def visit_Str(self, node):
        return IgnoredNode()

    def visit_Expr(self, node):
        return self.visit(node.value)

    def append_node(self, node):
        """Append a node to the CFG and return it."""
        self.nodes.append(node)
        return node<|MERGE_RESOLUTION|>--- conflicted
+++ resolved
@@ -29,372 +29,10 @@
 from .vars_visitor import VarsVisitor
 
 
-<<<<<<< HEAD
-ControlFlowNode = namedtuple(
-    'ControlFlowNode',
-    [
-        'test',
-        'last_nodes',
-        'break_statements'
-    ]
-)
-ConnectStatements = namedtuple(
-    'ConnectStatements',
-    [
-        'first_statement',
-        'last_statements',
-        'break_statements'
-    ]
-)
-CALL_IDENTIFIER = '¤'
-
-
-class IgnoredNode():
-    """Ignored Node sent from an ast node that should not return anything."""
-
-
-class Node():
-    """A Control Flow Graph node that contains a list of
-    ingoing and outgoing nodes and a list of its variables."""
-
-    def __init__(self, label, ast_node, *, line_number, path):
-        """Create a Node that can be used in a CFG.
-
-        Args:
-            label(str): The label of the node, describing its expression.
-            line_number(Optional[int]): The line of the expression of the Node.
-        """
-        self.label = label
-        self.ast_node = ast_node
-        self.line_number = line_number
-        self.path = path
-        self.ingoing = list()
-        self.outgoing = list()
-
-    def connect(self, successor):
-        """Connect this node to its successor node by
-        setting its outgoing and the successors ingoing."""
-        if isinstance(self, ConnectToExitNode) and\
-           not isinstance(successor, EntryOrExitNode):
-            return
-
-        self.outgoing.append(successor)
-        successor.ingoing.append(self)
-
-    def connect_predecessors(self, predecessors):
-        """Connect all nodes in predecessors to this node."""
-        for n in predecessors:
-            self.ingoing.append(n)
-            n.outgoing.append(self)
-
-    def __str__(self):
-        """Print the label of the node."""
-        return ''.join((' Label: ', self.label))
-
-
-    def __repr__(self):
-        """Print a representation of the node."""
-        label = ' '.join(('Label: ', self.label))
-        line_number = 'Line number: ' + str(self.line_number)
-        outgoing = ''
-        ingoing = ''
-        if self.ingoing:
-            ingoing = ' '.join(('ingoing:\t', str([x.label for x in self.ingoing])))
-        else:
-            ingoing = ' '.join(('ingoing:\t', '[]'))
-
-        if self.outgoing:
-            outgoing = ' '.join(('outgoing:\t', str([x.label for x in self.outgoing])))
-        else:
-            outgoing = ' '.join(('outgoing:\t', '[]'))
-
-        return '\n' + '\n'.join((label, line_number, ingoing, outgoing))
-
-
-class ConnectToExitNode():
-    pass
-
-
-class FunctionNode(Node):
-    """CFG Node that represents a function definition.
-
-    Used as a dummy for creating a list of function definitions.
-    """
-
-    def __init__(self, ast_node):
-        """Create a function node.
-
-        This node is a dummy node representing a function definition.
-        """
-        super().__init__(self.__class__.__name__, ast_node)
-
-
-class RaiseNode(Node, ConnectToExitNode):
-    """CFG Node that represents a Raise statement."""
-
-    def __init__(self, label, ast_node, *, line_number, path):
-        """Create a Raise node."""
-        super().__init__(label, ast_node, line_number=line_number, path=path)
-
-
-class BreakNode(Node):
-    """CFG Node that represents a Break node."""
-
-    def __init__(self, ast_node, *, line_number, path):
-        super().__init__(self.__class__.__name__, ast_node, line_number=line_number, path=path)
-
-
-class EntryOrExitNode(Node):
-    """CFG Node that represents an Exit or an Entry node."""
-
-    def __init__(self, label):
-        super().__init__(label, None, line_number=None, path=None)
-
-
-class AssignmentNode(Node):
-    """CFG Node that represents an assignment."""
-
-    def __init__(self, label, left_hand_side, ast_node, right_hand_side_variables, *, line_number, path):
-        """Create an Assignment node.
-
-        Args:
-            label(str): The label of the node, describing the expression it represents.
-            left_hand_side(str): The variable on the left hand side of the assignment. Used for analysis.
-            ast_node(_ast.Assign, _ast.AugAssign, _ast.Return or None)
-            right_hand_side_variables(list[str]): A list of variables on the right hand side.
-            line_number(Optional[int]): The line of the expression the Node represents.
-            path(string): Current filename.
-        """
-        super().__init__(label, ast_node, line_number=line_number, path=path)
-        self.left_hand_side = left_hand_side
-        self.right_hand_side_variables = right_hand_side_variables
-
-    def __repr__(self):
-        output_string = super().__repr__()
-        output_string += '\n'
-        return ''.join((output_string,
-                        'left_hand_side:\t', str(self.left_hand_side), '\n',
-                        'right_hand_side_variables:\t', str(self.right_hand_side_variables)))
-
-
-class TaintedNode(AssignmentNode):
-    pass
-
-
-class RestoreNode(AssignmentNode):
-    """Node used for handling restore nodes returning from function calls."""
-
-    def __init__(self, label, left_hand_side, right_hand_side_variables, *, line_number, path):
-        """Create a Restore node.
-
-        Args:
-            label(str): The label of the node, describing the expression it represents.
-            left_hand_side(str): The variable on the left hand side of the assignment. Used for analysis.
-            right_hand_side_variables(list[str]): A list of variables on the right hand side.
-            line_number(Optional[int]): The line of the expression the Node represents.
-            path(string): Current filename.
-        """
-        super().__init__(label, left_hand_side, None, right_hand_side_variables, line_number=line_number, path=path)
-
-
-class BBorBInode(AssignmentNode):
-    """Node used for handling restore nodes returning from blackbox or builtin function calls."""
-
-    def __init__(self, label, left_hand_side, right_hand_side_variables, *, line_number, path, func_name):
-        """Create a Restore node.
-
-        Args:
-            label(str): The label of the node, describing the expression it represents.
-            left_hand_side(str): The variable on the left hand side of the assignment. Used for analysis.
-            right_hand_side_variables(list[str]): A list of variables on the right hand side.
-            line_number(Optional[int]): The line of the expression the Node represents.
-            path(string): Current filename.
-        """
-        super().__init__(label, left_hand_side, None, right_hand_side_variables, line_number=line_number, path=path)
-        self.args = list()
-        self.inner_most_call = self
-        self.func_name = func_name
-
-
-class AssignmentCallNode(AssignmentNode):
-    """Node used for when a call happens inside of an assignment."""
-
-    def __init__(
-        self,
-        label,
-        left_hand_side,
-        ast_node,
-        right_hand_side_variables,
-        *,
-        line_number,
-        path,
-        call_node
-    ):
-        """Create an Assignment Call node.
-
-        Args:
-            label(str): The label of the node, describing the expression it represents.
-            left_hand_side(str): The variable on the left hand side of the assignment. Used for analysis.
-            ast_node
-            right_hand_side_variables(list[str]): A list of variables on the right hand side.
-            line_number(Optional[int]): The line of the expression the Node represents.
-            path(string): Current filename.
-            call_node(BBorBInode or RestoreNode): Used in connect_control_flow_node.
-        """
-        super().__init__(label, left_hand_side, ast_node, right_hand_side_variables, line_number=line_number, path=path)
-        self.call_node = call_node
-        self.blackbox = False
-
-
-class ReturnNode(AssignmentNode, ConnectToExitNode):
-    """CFG node that represents a return from a call."""
-
-    def __init__(self, label, left_hand_side, ast_node, right_hand_side_variables, *, line_number, path):
-        """Create a CallReturn node.
-
-        Args:
-            label(str): The label of the node, describing the expression it represents.
-            restore_nodes(list[Node]): List of nodes that were restored in the function call.
-            ast_node
-            right_hand_side_variables(list[str]): A list of variables on the right hand side.
-            line_number(Optional[int]): The line of the expression the Node represents.
-            path(string): Current filename.
-        """
-        super().__init__(label, left_hand_side, ast_node, right_hand_side_variables, line_number=line_number, path=path)
-
-
-class Function():
-    """Representation of a function definition in the program."""
-
-    def __init__(self, nodes, args, decorator_list):
-        """Create a Function representation.
-
-        Args:
-            nodes(list[Node]): The CFG of the Function.
-            args(ast.args): The arguments from a function AST node.
-            decorator_list(list[ast.decorator]): The list of decorators
-            from a function AST node.
-        """
-        self.nodes = nodes
-        self.arguments = Arguments(args)
-        self.decorator_list = decorator_list
-
-    def __repr__(self):
-        output = ''
-        for x, n in enumerate(self.nodes):
-            output = ''.join((output, 'Node: ' + str(x) + ' ' + repr(n), '\n\n'))
-        return output
-
-    def __str__(self):
-        output = ''
-        for x, n in enumerate(self.nodes):
-            output = ''.join((output, 'Node: ' + str(x) + ' ' + str(n), '\n\n'))
-        return output
-
-
-class CFG():
-    def __init__(self, nodes, blackbox_assignments):
-        self.nodes = nodes
-        self.blackbox_assignments = blackbox_assignments
-
-    def __repr__(self):
-        output = ''
-        for x, n in enumerate(self.nodes):
-            output = ''.join((output, 'Node: ' + str(x) + ' ' + repr(n), '\n\n'))
-        return output
-
-    def __str__(self):
-        output = ''
-        for x, n in enumerate(self.nodes):
-            output = ''.join((output, 'Node: ' + str(x) + ' ' + str(n), '\n\n'))
-        return output
-
-
-class Visitor(ast.NodeVisitor):
-
-    def append_node(self, Node):
-        """Append a node to the CFG and return it."""
-        self.nodes.append(Node)
-        return Node
-
-    def get_first_statement(self, node_or_tuple):
-        """Find the first statement of the provided object.
-
-        Returns:
-            The first element in the tuple if it is a tuple.
-            The node if it is a node.
-        """
-        if isinstance(node_or_tuple, tuple):
-            return node_or_tuple[0]
-        else:
-            return node_or_tuple
-
-    def should_connect_node(self, node):
-        """Determine if node should be in the final CFG."""
-        if isinstance(node, (FunctionNode, IgnoredNode)):
-            return False
-        return True
-
-    def get_inner_most_function_call(self, call_node):
-        # Loop to inner most function call
-        # e.g. return scrypt.inner in `foo = scrypt.outer(scrypt.inner(image_name))`
-        old_call_node = None
-        while call_node != old_call_node:
-            old_call_node = call_node
-            if isinstance(call_node, BBorBInode):
-                call_node = call_node.inner_most_call
-            else:
-                try:
-                    # e.g. save_2_blah, even when there is a save_3_blah
-                    call_node = call_node.first_node
-                except AttributeError:
-                    # No inner calls
-                    # Possible improvement: Make new node for RestoreNode's made in process_function
-                    #                       and make `self.inner_most_call = self`
-                    # So that we can duck type and not catch an exception when there are no inner calls.
-                    # This is what we do in BBorBInode
-                    pass
-
-        return call_node
-
-    def connect_control_flow_node(self, control_flow_node, next_node):
-        """Connect a ControlFlowNode properly to the next_node."""
-        for last in control_flow_node.last_nodes:
-            if isinstance(next_node, ControlFlowNode):
-                last.connect(next_node.test)  # connect to next if test case
-            elif isinstance(next_node, AssignmentCallNode):
-                call_node = next_node.call_node
-                inner_most_call_node = self.get_inner_most_function_call(call_node)
-                last.connect(inner_most_call_node)
-            else:
-                last.connect(next_node)
-
-    def connect_nodes(self, nodes):
-        """Connect the nodes in a list linearly."""
-        for n, next_node in zip(nodes, nodes[1:]):
-            if isinstance(n, ControlFlowNode):
-                self.connect_control_flow_node(n, next_node)
-            elif isinstance(next_node, ControlFlowNode):
-                n.connect(next_node.test)
-            elif isinstance(next_node, RestoreNode):
-                continue
-            elif CALL_IDENTIFIER in next_node.label:
-                continue
-            else:
-                n.connect(next_node)
-
-    def get_last_statements(self, cfg_statements):
-        """Retrieve the last statements from a cfg_statements list."""
-        if isinstance(cfg_statements[-1], ControlFlowNode):
-            return cfg_statements[-1].last_nodes
-        else:
-            return [cfg_statements[-1]]
-=======
 class Visitor(ast.NodeVisitor):
 
     def visit_Module(self, node):
         return self.stmt_star_handler(node.body)
->>>>>>> 0c615aef
 
     def stmt_star_handler(
         self,
@@ -416,14 +54,9 @@
 
         for stmt in stmts:
             node = self.visit(stmt)
-<<<<<<< HEAD
 
             if isinstance(node, ControlFlowNode) and node.test.label != 'Try':
                 self.last_control_flow_nodes.append(node.test)
-=======
-            if isinstance(stmt, (ast.For, ast.While)):
-                self.last_was_loop_stack.append(True)
->>>>>>> 0c615aef
             else:
                 self.last_control_flow_nodes.append(None)
 
@@ -432,50 +65,19 @@
             elif isinstance(node, BreakNode):
                 break_nodes.append(node)
 
-<<<<<<< HEAD
-            if node and not first_node: # (Make sure first_node isn't already set.)
-                # first_node is always a "node_to_connect", because it won't have ingoing otherwise
-                # If we have e.g.
-                #   import os  # An ignored node
-                #   value = None
-                # first_node will be `value = None`
-                if hasattr(node, 'ingoing'):
-                    ingoing = None
-                    current_node = node
-                    while current_node.ingoing:
-                        # e.g. We don't want to step past the Except of an Except BB
-                        if current_node.ingoing[0] == node_not_to_step_past:
-                            break
-                        ingoing = current_node.ingoing
-                        current_node = current_node.ingoing[0]
-                    if ingoing:
-                        # Only set it once
-                        first_node = ingoing[0]
-
-            if node and self.should_connect_node(node):
-=======
             if not isinstance(node, IgnoredNode):
                 cfg_statements.append(node)
->>>>>>> 0c615aef
                 if not first_node:
                     if isinstance(node, ControlFlowNode):
                         first_node = node.test
                     else:
-<<<<<<< HEAD
-                        first_node = node
-                cfg_statements.append(node)
-
-        self.prev_nodes_to_avoid.pop()
-        self.last_control_flow_nodes.pop()
-=======
                         first_node = get_first_node(
                             node, 
                             node_not_to_step_past
                         )
-        if prev_node_to_avoid:
-            self.prev_nodes_to_avoid.pop()
-        self.last_was_loop_stack.pop()
->>>>>>> 0c615aef
+
+        self.prev_nodes_to_avoid.pop()
+        self.last_control_flow_nodes.pop()
 
         connect_nodes(cfg_statements)
 
@@ -618,32 +220,6 @@
 
         return ControlFlowNode(try_node, last_statements, break_statements=body.break_statements)
 
-<<<<<<< HEAD
-    def get_names(self, node, result):
-        """Recursively finds all names."""
-        if isinstance(node, ast.Name):
-            return node.id + result
-        elif isinstance(node, ast.Subscript):
-            return result
-        else:
-            return self.get_names(node.value, result + '.' + node.attr)
-
-    def extract_left_hand_side(self, target):
-        """Extract the left hand side variable from a target.
-
-        Removes list indexes, stars and other left hand side elements.
-        """
-        left_hand_side = self.get_names(target, '')
-
-        left_hand_side.replace('*', '')
-        if '[' in left_hand_side:
-            index = left_hand_side.index('[')
-            left_hand_side = target[:index]
-
-        return left_hand_side
-
-=======
->>>>>>> 0c615aef
     def assign_tuple_target(self, node, right_hand_side_variables):
         new_assignment_nodes = list()
         for i, target in enumerate(node.targets[0].elts):
@@ -670,14 +246,8 @@
                     line_number=node.lineno, path=self.filenames[-1]
                 )))
 
-
-<<<<<<< HEAD
-        self.connect_nodes(new_assignment_nodes)
+        connect_nodes(new_assignment_nodes)
         return ControlFlowNode(new_assignment_nodes[0], [new_assignment_nodes[-1]], [])  # return the last added node
-=======
-        connect_nodes(new_assignment_nodes)
-        return ControlFlowNode(new_assignment_nodes[0], [new_assignment_nodes[-1]], []) # return the last added node
->>>>>>> 0c615aef
 
     def assign_multi_target(self, node, right_hand_side_variables):
         new_assignment_nodes = list()
@@ -696,13 +266,8 @@
                 line_number=node.lineno, path=self.filenames[-1]
             )))
 
-<<<<<<< HEAD
-        self.connect_nodes(new_assignment_nodes)
+        connect_nodes(new_assignment_nodes)
         return ControlFlowNode(new_assignment_nodes[0], [new_assignment_nodes[-1]], [])  # return the last added node
-=======
-        connect_nodes(new_assignment_nodes)
-        return ControlFlowNode(new_assignment_nodes[0], [new_assignment_nodes[-1]], []) # return the last added node
->>>>>>> 0c615aef
 
     def visit_Assign(self, node):
         rhs_visitor = RHSVisitor()
@@ -798,7 +363,6 @@
             path=self.filenames[-1]
         ))
 
-<<<<<<< HEAD
     def loop_node_skeleton(self, test, node):
         """Common handling of looped structures, while and for."""
         body_connect_stmts = self.stmt_star_handler(
@@ -827,84 +391,41 @@
 
         return ControlFlowNode(test, last_nodes, list())
 
-    def add_while_label(self, node):
-        """Prepend 'while' and append ':' to the label of a node."""
-        node.label = 'while ' + node.label + ':'
+    def visit_For(self, node):
+        self.undecided = True  # Used for handling functions in for loops
+
+        iterator_label = LabelVisitor()
+        iterator = iterator_label.visit(node.iter)
+        self.undecided = False
+
+        target_label = LabelVisitor()
+        target = target_label.visit(node.target)
+
+        for_node = self.append_node(Node(
+            "for " + target_label.result + " in " + iterator_label.result + ':',
+            node,
+            line_number=node.lineno,
+            path=self.filenames[-1]
+        ))
+
+        if isinstance(node.iter, ast.Call) and get_call_names_as_string(node.iter.func) in self.function_names:
+            last_node = self.visit(node.iter)
+            last_node.connect(for_node)
+
+        return self.loop_node_skeleton(for_node, node)
 
     def visit_While(self, node):
         label_visitor = LabelVisitor()
         label_visitor.visit(node.test)
 
         test = self.append_node(Node(
-            label_visitor.result,
-            node,
-            line_number=node.lineno,
-            path=self.filenames[-1]
-        ))
-
-        self.add_while_label(test)
+            'while ' + label_visitor.result + ':',
+            node,
+            line_number=node.lineno,
+            path=self.filenames[-1]
+        ))
 
         return self.loop_node_skeleton(test, node)
-
-=======
->>>>>>> 0c615aef
-    def visit_For(self, node):
-        self.undecided = True  # Used for handling functions in for loops
-
-        iterator_label = LabelVisitor()
-        iterator = iterator_label.visit(node.iter)
-        self.undecided = False
-
-        target_label = LabelVisitor()
-        target = target_label.visit(node.target)
-
-        for_node = self.append_node(Node(
-            "for " + target_label.result + " in " + iterator_label.result + ':',
-            node,
-            line_number=node.lineno,
-            path=self.filenames[-1]
-        ))
-
-        if isinstance(node.iter, ast.Call) and get_call_names_as_string(node.iter.func) in self.function_names:
-            last_node = self.visit(node.iter)
-            last_node.connect(for_node)
-
-        return self.loop_node_skeleton(for_node, node)
-
-    def visit_While(self, node):
-        label_visitor = LabelVisitor()
-        label_visitor.visit(node.test)
-
-        test = self.append_node(Node(
-            'while ' + label_visitor.result + ':',
-            node,
-            line_number=node.lineno,
-            path=self.filenames[-1]
-        ))
-
-        return self.loop_node_skeleton(test, node)
-
-    def loop_node_skeleton(self, test, node):
-        """Common handling of looped structures, while and for."""
-        body_connect_stmts = self.stmt_star_handler(node.body, prev_node_to_avoid=self.nodes[-1])
-
-        test.connect(body_connect_stmts.first_statement)
-        test.connect_predecessors(body_connect_stmts.last_statements)
-
-        # last_nodes is used for making connections to the next node in the parent node
-        # this is handled in stmt_star_handler
-        last_nodes = list()
-        last_nodes.extend(body_connect_stmts.break_statements)
-
-        if node.orelse:
-            orelse_connect_stmts = self.stmt_star_handler(node.orelse, prev_node_to_avoid=self.nodes[-1])
-
-            test.connect(orelse_connect_stmts.first_statement)
-            last_nodes.extend(orelse_connect_stmts.last_statements)
-        else:
-            last_nodes.append(test)  # if there is no orelse, test needs an edge to the next_node
-
-        return ControlFlowNode(test, last_nodes, list())
 
     def add_blackbox_or_builtin_call(self, node, blackbox):
         """Processes a blackbox or builtin function when it is called.
