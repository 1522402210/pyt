import ast
from collections import namedtuple

from .ast_helper import Arguments, get_call_names_as_string
from .label_visitor import LabelVisitor
from .right_hand_side_visitor import RHSVisitor
<<<<<<< HEAD
from pyt.utils.log import enable_logger, logger
enable_logger(to_file='./pyt.log')
=======
from .vars_visitor import VarsVisitor

>>>>>>> 6ce845a7

ControlFlowNode = namedtuple('ControlFlowNode',
                             'test last_nodes break_statements')

ConnectStatements = namedtuple('ConnectStatements',
                               'first_statement' +
                               ' last_statements' +
                               ' break_statements')
CALL_IDENTIFIER = '¤'


class IgnoredNode():
    """Ignored Node sent from an ast node that should not return anything."""


class Node():
    """A Control Flow Graph node that contains a list of
    ingoing and outgoing nodes and a list of its variables."""

    def __init__(self, label, ast_node, *, line_number, path):
        """Create a Node that can be used in a CFG.

        Args:
            label (str): The label of the node, describing its expression.
            line_number(Optional[int]): The line of the expression of the Node.
        """
        self.label = label
        self.ast_node = ast_node
        self.line_number = line_number
        self.path = path
        self.ingoing = list()
        self.outgoing = list()

    def connect(self, successor):
        """Connect this node to its successor node by
        setting its outgoing and the successors ingoing."""
        if isinstance(self, ConnectToExitNode) and\
           not isinstance(successor, EntryOrExitNode):
            return
        logger.debug("type(successor) is %s", type(successor))
        # if successor.label.startswith("scrypt"):
        #     logger.debug("trouble node is %s", successor)
        # raise
        self.outgoing.append(successor)
        successor.ingoing.append(self)

    def connect_predecessors(self, predecessors):
        """Connect all nodes in predecessors to this node."""
        for n in predecessors:
            self.ingoing.append(n)
            n.outgoing.append(self)

    def __str__(self):
        """Print the label of the node."""
        return ''.join((' Label: ', self.label))


    def __repr__(self):
        """Print a representation of the node."""
        label = ' '.join(('Label: ', self.label))
        line_number = 'Line number: ' + str(self.line_number)
        outgoing = ''
        ingoing = ''
        if self.ingoing:
            ingoing = ' '.join(('ingoing:\t', str([x.label for x in self.ingoing])))
        else:
            ingoing = ' '.join(('ingoing:\t', '[]'))

        if self.outgoing:
            outgoing = ' '.join(('outgoing:\t', str([x.label for x in self.outgoing])))
        else:
            outgoing = ' '.join(('outgoing:\t', '[]'))

        return '\n' + '\n'.join((label, line_number, ingoing, outgoing))


class ConnectToExitNode():
    pass


class FunctionNode(Node):
    """CFG Node that represents a function definition.

    Used as a dummy for creating a list of function definitions.
    """

    def __init__(self, ast_node):
        """Create a function node.

        This node is a dummy node representing a function definition.
        """
        super().__init__(self.__class__.__name__, ast_node)


class RaiseNode(Node, ConnectToExitNode):
    """CFG Node that represents a Raise statement."""

    def __init__(self, label, ast_node, *, line_number, path):
        """Create a Raise node."""
        super().__init__(label, ast_node, line_number=line_number, path=path)


class BreakNode(Node):
    """CFG Node that represents a Break node."""

    def __init__(self, ast_node, *, line_number, path):
        super().__init__(self.__class__.__name__, ast_node, line_number=line_number, path=path)


class EntryOrExitNode(Node):
    """CFG Node that represents an Exit or an Entry node."""

    def __init__(self, label):
        super().__init__(label, None, line_number=None, path=None)


class AssignmentNode(Node):
    """CFG Node that represents an assignment."""

    def __init__(self, label, left_hand_side, ast_node, right_hand_side_variables, vv_result, *, line_number, path):
        """Create an Assignment node.

        Args:
            label (str): The label of the node, describing the expression it represents.
            left_hand_side(str): The variable on the left hand side of the assignment. Used for analysis.
            right_hand_side_variables(list[str]): A list of variables on the right hand side.
            vv_result(list[str]): Necessary to know `image_name = image_name.replace('..', '')` is a reassignment.
            line_number(Optional[int]): The line of the expression the Node represents.
        """
        super().__init__(label, ast_node, line_number=line_number, path=path)
        self.left_hand_side = left_hand_side
        self.right_hand_side_variables = right_hand_side_variables
        # Only set in assignment_call_node()
        self.vv_result = vv_result
        # Only set True in assignment_call_node()
        self.blackbox = False

    def __repr__(self):
        output_string = super().__repr__()
        output_string += '\n'
        return ''.join((output_string,
                        'left_hand_side:\t', str(self.left_hand_side), '\n',
                        'right_hand_side_variables:\t', str(self.right_hand_side_variables)))


class RestoreNode(AssignmentNode):
    """Node used for handling restore nodes returning from function calls."""

    def __init__(self, label, left_hand_side, right_hand_side_variables, *, line_number, path):
        """Create a Restore node.

        Args:
            label (str): The label of the node, describing the expression it represents.
            left_hand_side(str): The variable on the left hand side of the assignment. Used for analysis.
            right_hand_side_variables(list[str]): A list of variables on the right hand side.
            line_number(Optional[int]): The line of the expression the Node represents.
        """
        super().__init__(label, left_hand_side, None, right_hand_side_variables, None, line_number=line_number, path=path)

class BBnode(AssignmentNode):
    """Node used for handling restore nodes returning from function calls."""

    def __init__(self, label, left_hand_side, right_hand_side_variables, *, line_number, path):
        """Create a Restore node.

        Args:
            label (str): The label of the node, describing the expression it represents.
            left_hand_side(str): The variable on the left hand side of the assignment. Used for analysis.
            right_hand_side_variables(list[str]): A list of variables on the right hand side.
            line_number(Optional[int]): The line of the expression the Node represents.
        """
        super().__init__(label, left_hand_side, None, right_hand_side_variables, line_number=line_number, path=path)
        self.args = []

class ReturnNode(AssignmentNode, ConnectToExitNode):
    """CFG node that represents a return from a call."""

    def __init__(self, label, left_hand_side, right_hand_side_variables, ast_node, *, line_number, path):
        """Create a CallReturn node.

        Args:
            label (str): The label of the node, describing the expression it represents.
            restore_nodes(list[Node]): List of nodes that were restored in the function call.
            right_hand_side_variables(list[str]): A list of variables on the right hand side.
            line_number(Optional[int]): The line of the expression the Node represents.
        """
        super().__init__(label, left_hand_side, ast_node, right_hand_side_variables, None, line_number=line_number, path=path)


class Function():
    """Representation of a function definition in the program."""

    def __init__(self, nodes, args, decorator_list):
        """Create a Function representation.

        Args:
            nodes(list[Node]): The CFG of the Function.
            args(ast.args): The arguments from a function AST node.
            decorator_list(list[ast.decorator]): The list of decorators
            from a function AST node.
        """
        self.nodes = nodes
        self.arguments = Arguments(args)
        self.decorator_list = decorator_list

    def __repr__(self):
        output = ''
        for x, n in enumerate(self.nodes):
            output = ''.join((output, 'Node: ' + str(x) + ' ' + repr(n), '\n\n'))
        return output

    def __str__(self):
        output = ''
        for x, n in enumerate(self.nodes):
            output = ''.join((output, 'Node: ' + str(x) + ' ' + str(n), '\n\n'))
        return output


class CFG():
    def __init__(self, nodes, blackbox_assignments):
        self.nodes = nodes
        self.blackbox_assignments = blackbox_assignments

    def __repr__(self):
        output = ''
        for x, n in enumerate(self.nodes):
            output = ''.join((output, 'Node: ' + str(x) + ' ' + repr(n), '\n\n'))
        return output

    def __str__(self):
        output = ''
        for x, n in enumerate(self.nodes):
            output = ''.join((output, 'Node: ' + str(x) + ' ' + str(n), '\n\n'))
        return output


class Visitor(ast.NodeVisitor):

    def append_node(self, Node):
        """Append a node to the CFG and return it."""
        self.nodes.append(Node)
        return Node

    def get_first_statement(self, node_or_tuple):
        """Find the first statement of the provided object.

        Returns:
            The first element in the tuple if it is a tuple.
            The node if it is a node.
        """
        if isinstance(node_or_tuple, tuple):
            return node_or_tuple[0]
        else:
            return node_or_tuple

    def node_to_connect(self, node):
        """Determine if node should be in the final CFG."""
        if isinstance(node, (FunctionNode, IgnoredNode)):
            return False
        else:
            return True

    def connect_control_flow_node(self, control_flow_node, next_node):
        """Connect a ControlFlowNode properly to the next_node."""
        for last in control_flow_node[1]:  # list of last nodes in ifs and elifs
            if isinstance(next_node, ControlFlowNode):
                last.connect(next_node.test)  # connect to next if test case
            else:
                last.connect(next_node)

    def connect_nodes(self, nodes):
        """Connect the nodes in a list linearly."""
        for n, next_node in zip(nodes, nodes[1:]):
            if isinstance(n, ControlFlowNode):  # case for if
                self.connect_control_flow_node(n, next_node)
            elif isinstance(next_node, ControlFlowNode):  # case for if
                n.connect(next_node[0])
            elif isinstance(next_node, RestoreNode):
                continue
            elif CALL_IDENTIFIER in next_node.label:
                continue
            else:
                n.connect(next_node)

    def get_last_statements(self, cfg_statements):
        """Retrieve the last statements from a cfg_statements list."""
        if isinstance(cfg_statements[-1], ControlFlowNode):
            return cfg_statements[-1].last_nodes
        else:
            return [cfg_statements[-1]]

    def stmt_star_handler(self, stmts, use_prev_node=True):
        """Handle stmt* expressions in an AST node.

        Links all statements together in a list of statements, accounting for statements with multiple last nodes.
        """
        break_nodes = list()
        cfg_statements = list()

        self.use_prev_node.append(use_prev_node)
        first_node = None
        for stmt in stmts:
            node = self.visit(stmt)

            if isinstance(node, ControlFlowNode):
                break_nodes.extend(node.break_statements)
            elif isinstance(node, BreakNode):
                break_nodes.append(node)

            if node and not first_node: # (Make sure first_node isn't already set.)
                # first_node is always a "node_to_connect", because it won't have ingoing otherwise
                # If we have e.g.
                #   import os # An ignored node
                #   value = None
                # first_node will be `value = None`
                if hasattr(node, 'ingoing'):
                    ingoing = None
                    current_node = node
                    while current_node.ingoing:
                        # Is it an Entry to a module? Let's not backwards traverse any more.
                        # Entries to functions are fine
                        if current_node.ingoing[0].label.startswith('Entry module'):
                            break
                        ingoing = current_node.ingoing
                        current_node = current_node.ingoing[0]
                    if ingoing:
                        # Only set it once
                        first_node = ingoing[0]
            if self.node_to_connect(node) and node:
                if not first_node:
                    if isinstance(node, ControlFlowNode):
                        first_node = node.test
                    else:
                        first_node = node
                cfg_statements.append(node)

        self.use_prev_node.pop()
        self.connect_nodes(cfg_statements)

        if cfg_statements:
            if first_node:
                first_statement = first_node
            else:
                first_statement = self.get_first_statement(cfg_statements[0])

            last_statements = self.get_last_statements(cfg_statements)
            return ConnectStatements(first_statement=first_statement, last_statements=last_statements, break_statements=break_nodes)
        else: # When body of module only contains ignored nodes
            return IgnoredNode()

    def visit_Module(self, node):
        return self.stmt_star_handler(node.body)

    def add_if_label(self, CFG_node):
        """Prepend 'if ' and append ':' to the label of a Node."""
        CFG_node.label = 'if ' + CFG_node.label + ':'

    def add_elif_label(self, CFG_node):
        """Add the el to an already add_if_label'ed Node."""
        CFG_node.label = 'el' + CFG_node.label

    def handle_or_else(self, orelse, test):
        """Handle the orelse part of an if or try node.

        Returns:
            The last nodes of the orelse branch.
        """
        if isinstance(orelse[0], ast.If):
            control_flow_node = self.visit(orelse[0])
            self.add_elif_label(control_flow_node.test)
            test.connect(control_flow_node.test)
            return control_flow_node.last_nodes
        else:
<<<<<<< HEAD
            logger.debug("[Integral] orelse is %s", orelse)
            label_visitor = LabelVisitor()
            label_visitor.visit(orelse[0])
            logger.debug("[Integral] at this point, self.nodes[-1] is %s", self.nodes[-1])
            logger.debug("[Integral] label_visitor.result is %s", label_visitor.result)
            logger.debug("[Integral] test is %s", test)
            else_connect_statements = self.stmt_star_handler(orelse)
            logger.debug("[Integral] else_connect_statements.first_statement is %s", else_connect_statements.first_statement)
=======
            else_connect_statements = self.stmt_star_handler(orelse, use_prev_node=False)
>>>>>>> 6ce845a7
            test.connect(else_connect_statements.first_statement)
            return else_connect_statements.last_statements

    def remove_breaks(self, last_statements):
        """Remove all break statements in last_statements."""
        return [n for n in last_statements if not isinstance(n, BreakNode)]

    def visit_If(self, node):
        label_visitor = LabelVisitor()
        label_visitor.visit(node.test)

        test = self.append_node(Node(label_visitor.result, node, line_number=node.lineno, path=self.filenames[-1]))

        self.add_if_label(test)

        body_connect_stmts = self.stmt_star_handler(node.body)
        if isinstance(body_connect_stmts, IgnoredNode):
            body_connect_stmts = ConnectStatements(first_statement=test, last_statements=[], break_statements=[])
        test.connect(body_connect_stmts.first_statement)

        if node.orelse:
            orelse_last_nodes = self.handle_or_else(node.orelse, test)
            body_connect_stmts.last_statements.extend(orelse_last_nodes)
        else:
            body_connect_stmts.last_statements.append(test) # if there is no orelse, test needs an edge to the next_node

        last_statements = self.remove_breaks(body_connect_stmts.last_statements)

        return ControlFlowNode(test, last_statements, break_statements=body_connect_stmts.break_statements)

    def visit_NameConstant(self, node):
        label_visitor = LabelVisitor()
        label_visitor.visit(node)
        logger.debug("[oslo] label_visitor.result is %s", label_visitor.result)
        return self.append_node(Node(label_visitor.result, node, line_number=node.lineno, path=self.filenames[-1]))

    def visit_Raise(self, node):
        label = LabelVisitor()
        label.visit(node)

        return self.append_node(RaiseNode(label.result, node, line_number=node.lineno, path=self.filenames[-1]))

    def handle_stmt_star_ignore_node(self, body, fallback_cfg_node):
        try:
            fallback_cfg_node.connect(body.first_statement)
        except AttributeError:
            body = ConnectStatements([fallback_cfg_node], [fallback_cfg_node], list())
        return body

    def visit_Try(self, node):
        try_node = self.append_node(Node('Try', node, line_number=node.lineno, path=self.filenames[-1]))
        body = self.stmt_star_handler(node.body)
        body = self.handle_stmt_star_ignore_node(body, try_node)

        last_statements = list()
        for handler in node.handlers:
            try:
                name = handler.type.id
            except AttributeError:
                name = ''
            handler_node = self.append_node(Node('except ' + name + ':', handler, line_number=handler.lineno, path=self.filenames[-1]))
            for body_node in body.last_statements:
                body_node.connect(handler_node)
            handler_body = self.stmt_star_handler(handler.body)
            handler_body = self.handle_stmt_star_ignore_node(handler_body, handler_node)
            last_statements.extend(handler_body.last_statements)

        if node.orelse:
            orelse_last_nodes = self.handle_or_else(node.orelse, body.last_statements[-1])
            body.last_statements.extend(orelse_last_nodes)

        if node.finalbody:
            finalbody = self.stmt_star_handler(node.finalbody)
            for last in last_statements:
                last.connect(finalbody.first_statement)

            for last in body.last_statements:
                last.connect(finalbody.first_statement)

            body.last_statements.extend(finalbody.last_statements)

        last_statements.extend(self.remove_breaks(body.last_statements))

        return ControlFlowNode(try_node, last_statements, break_statements=body.break_statements)

    def get_names(self, node, result):
        """Recursively finds all names."""
        if isinstance(node, ast.Name):
            return node.id + result
        elif isinstance(node, ast.Subscript):
            return result
        else:
            return self.get_names(node.value, result + '.' + node.attr)

    def extract_left_hand_side(self, target):
        """Extract the left hand side variable from a target.

        Removes list indexes, stars and other left hand side elements.
        """
        left_hand_side = self.get_names(target, '')

        left_hand_side.replace('*', '')
        if '[' in left_hand_side:
            index = left_hand_side.index('[')
            left_hand_side = target[0:index]

        return left_hand_side

    def assign_tuple_target(self, node, right_hand_side_variables):
        new_assignment_nodes = list()
        for i, target in enumerate(node.targets[0].elts):
            value = node.value.elts[i]

            label = LabelVisitor()
            label.visit(target)

            if isinstance(value, ast.Call):
                new_ast_node = ast.Assign(target, value)
                new_ast_node.lineno = node.lineno

                new_assignment_nodes.append(self.assignment_call_node(label.result, new_ast_node))

            else:
                label.result += ' = '
                label.visit(value)

                new_assignment_nodes.append(self.append_node(AssignmentNode(label.result, self.extract_left_hand_side(target), ast.Assign(target, value), right_hand_side_variables, None, line_number=node.lineno, path=self.filenames[-1])))


        self.connect_nodes(new_assignment_nodes)
        return ControlFlowNode(new_assignment_nodes[0], [new_assignment_nodes[-1]], []) # return the last added node

    def assign_multi_target(self, node, right_hand_side_variables):
        new_assignment_nodes = list()

        for target in node.targets:
            label = LabelVisitor()
            label.visit(target)
            left_hand_side = label.result
            label.result += ' = '
            label.visit(node.value)

<<<<<<< HEAD
            new_assignment_nodes.append(self.append_node(AssignmentNode(label.result, left_hand_side, ast.Assign(target, node.value), right_hand_side_variables, line_number=node.lineno, path=self.filenames[-1])))
=======
                new_assignment_nodes.append(self.append_node(AssignmentNode(label.result, left_hand_side, ast.Assign(target, node.value), right_hand_side_variables, None, line_number=node.lineno, path=self.filenames[-1])))
>>>>>>> 6ce845a7

        self.connect_nodes(new_assignment_nodes)
        return ControlFlowNode(new_assignment_nodes[0], [new_assignment_nodes[-1]], []) # return the last added node

    def visit_Assign(self, node):
        rhs_visitor = RHSVisitor()
        rhs_visitor.visit(node.value)
        if isinstance(node.targets[0], ast.Tuple): #  x,y = [1,2]
            if isinstance(node.value, ast.Tuple):
                return self.assign_tuple_target(node, rhs_visitor.result)
            elif isinstance(node.value, ast.Call):
                call = None
                for element in node.targets[0].elts:
                    label = LabelVisitor()
                    label.visit(element)
                    call = self.assignment_call_node(label.result, node)
                return call
            else:
                label = LabelVisitor()
                label.visit(node)
                print('Assignment not properly handled.',
                      'Could result in not finding a vulnerability.',
                      'Assignment:', label.result)
                return self.append_node(AssignmentNode(label.result, label.result, node, rhs_visitor.result, None, line_number=node.lineno, path=self.filenames[-1]))

        elif len(node.targets) > 1:                #  x = y = 3
            return self.assign_multi_target(node, rhs_visitor.result)
        else:
            if isinstance(node.value, ast.Call):   #  x = call()
                label = LabelVisitor()
                label.visit(node.targets[0])
                return self.assignment_call_node(label.result, node)
            else:                                  #  x = 4
                label = LabelVisitor()
                label.visit(node)
                return self.append_node(AssignmentNode(label.result, self.extract_left_hand_side(node.targets[0]), node, rhs_visitor.result, None, line_number=node.lineno, path=self.filenames[-1]))

    def assignment_call_node(self, left_hand_label, ast_node):
        """Handle assignments that contain a function call on its right side."""
        self.undecided = True # Used for handling functions in assignments

        call = self.visit(ast_node.value)
        logger.debug("[NYSEC] call is %s", call)
        logger.debug("[NYSEC] type(call) is %s", type(call))
        call_label = ''
        call_assignment = None
        if isinstance(call, AssignmentNode): #  assignment after returned nonbuiltin e.g. RestoreNode ¤call_1 = ret_outer
            # raise
            call_label = call.left_hand_side
            call_assignment = AssignmentNode(left_hand_label + ' = ' + call_label, left_hand_label, ast_node, [call.left_hand_side], None, line_number=ast_node.lineno, path=self.filenames[-1])
            call.connect(call_assignment)
        else: #  assignment to builtin
<<<<<<< HEAD
            logger.debug("call.left_hand_side is %s", call.left_hand_side)
            raise
            call_label = call.left_hand_side
            call_assignment = AssignmentNode(left_hand_label + ' = ' + call_label, left_hand_label, ast_node, rhs_visitor.result, line_number=ast_node.lineno, path=self.filenames[-1])
=======
            call_label = call.label
            rhs_visitor = RHSVisitor()
            rhs_visitor.visit(ast_node.value)

            # Necessary to know `image_name = image_name.replace('..', '')` is a reassignment.
            vars_visitor = VarsVisitor()
            vars_visitor.visit(ast_node.value)

            call_assignment = AssignmentNode(left_hand_label + ' = ' + call_label, left_hand_label, ast_node, rhs_visitor.result, vars_visitor.result, line_number=ast_node.lineno, path=self.filenames[-1])
>>>>>>> 6ce845a7

        if call in self.blackbox_calls:
            self.blackbox_assignments.add(call_assignment)
            call_assignment.blackbox = True

        self.nodes.append(call_assignment)

        self.undecided = False

        return call_assignment

    def visit_AugAssign(self, node):
        label = LabelVisitor()
        label.visit(node)

        rhs_visitor = RHSVisitor()
        rhs_visitor.visit(node.value)

        return self.append_node(AssignmentNode(label.result, self.extract_left_hand_side(node.target), node, rhs_visitor.result, None, line_number=node.lineno, path=self.filenames[-1]))

    def loop_node_skeleton(self, test, node):
        """Common handling of looped structures, while and for."""
        body_connect_stmts = self.stmt_star_handler(node.body)

        test.connect(body_connect_stmts.first_statement)
        test.connect_predecessors(body_connect_stmts.last_statements)

        # last_nodes is used for making connections to the next node in the parent node
        # this is handled in stmt_star_handler
        last_nodes = list()
        last_nodes.extend(body_connect_stmts.break_statements)

        if node.orelse:
            orelse_connect_stmts = self.stmt_star_handler(node.orelse)

            test.connect(orelse_connect_stmts.first_statement)
            last_nodes.extend(orelse_connect_stmts.last_statements)
        else:
            last_nodes.append(test)  # if there is no orelse, test needs an edge to the next_node

        return ControlFlowNode(test, last_nodes, list())

    def add_while_label(self, node):
        """Prepend 'while' and append ':' to the label of a node."""
        node.label = 'while ' + node.label + ':'

    def visit_While(self, node):
        label_visitor = LabelVisitor()
        label_visitor.visit(node.test)

        test = self.append_node(Node(label_visitor.result, node, line_number=node.lineno, path=self.filenames[-1]))

        self.add_while_label(test)

        return self.loop_node_skeleton(test, node)

    def visit_For(self, node):
        self.undecided = True  # Used for handling functions in for loops

        iterator_label = LabelVisitor()
        iterator = iterator_label.visit(node.iter)
        self.undecided = False

        target_label = LabelVisitor()
        target = target_label.visit(node.target)

        for_node = self.append_node(Node("for " + target_label.result + " in " + iterator_label.result + ':', node, line_number=node.lineno, path=self.filenames[-1]))

        if isinstance(node.iter, ast.Call) and get_call_names_as_string(node.iter.func) in self.function_names:
            last_node = self.visit(node.iter)
            last_node.connect(for_node)

        return self.loop_node_skeleton(for_node, node)

    def visit_Expr(self, node):
        return self.visit(node.value)

    def add_blackbox_or_builtin_call(self, node, blackbox=False):
        """Processes a blackbox or builtin function when it is called.

        Increments self.function_call_index each time it is called, we can refer to it as N in the comments.
        Create e.g. ¤call_1 = ret_func_foo RestoreNode.
        Create e.g. temp_N_def_arg1 = call_arg1_label_visitor.result for each argument. Visit the arguments if they're calls. (save_def_args_in_temp)
        I do not think I care about this one actually -- Create e.g. def_arg1 = temp_N_def_arg1 for each argument. (create_local_scope_from_def_args)
        Add RestoreNode to the end of the Nodes.

        Args:
            node()
            blackbox(bool): Whether or not it is a builtin or blackbox call.
        Returns:
            ???
        """

        logger.debug("[qq] ENTER self.blackbox_calls is %s", self.blackbox_calls)
        # Increment function_call_index
        self.function_call_index += 1
        saved_function_call_index = self.function_call_index

        self.undecided = False



        label = LabelVisitor()
        logger.debug("[BLUESTONE sucks] node is %s", node)
        logger.debug("[BLUESTONE sucks] node.func is %s", node.func)
        if isinstance(node.func, ast.Name):
            logger.debug("[BLUESTONE sucks] node.func.attr is %s", node.func.id)
            pass
        elif isinstance(node.func, ast.Attribute):
            attribute = node.func

            logger.debug("HERE COMES THE CRAZY AST CODE")
            logger.debug("[3rd rail] attribute.attr is %s", attribute.attr)
            logger.debug("[3rd rail] attribute.value is %s", attribute.value)
            logger.debug("[3rd rail] type(attribute.value is %s", type(attribute.value))
            if isinstance(attribute.value, ast.Name):
                logger.debug("[3rd rail] NAMENAMENAME dir(attribute.value) is %s", dir(attribute.value))
            elif isinstance(attribute.value, ast.Attribute):
                logger.debug("[3rd rail] ATTRIBUTE ATTRIBUTE ATTRIBUTE dir(attribute.value) is %s", dir(attribute.value))
            elif isinstance(attribute.value, ast.Call):
                the_call_before = attribute.value
                logger.debug("the_call_before.args is %s", the_call_before.args)
                for the_call_before_arg in the_call_before.args:
                    label = LabelVisitor()
                    label.visit(the_call_before_arg)
                    logger.debug("the_call_before_arg is %s, and label.result is %s", the_call_before_arg, label.result)
                logger.debug("[3rd rail] CALL CALL CALL dir(attribute.value) is %s", dir(attribute.value))
            elif isinstance(attribute.value, ast.Str):
                label = LabelVisitor()
                label.visit(attribute.value)
                logger.debug("[3rd rail] string attribute.value was %s", label.result)
            else:
                logger.debug("type(attribute.value) is %s", type(attribute.value))
                raise
        else:
            raise
        logger.debug("AFTER THE CRAZY AST CODE")
        logger.debug("[3rd rail] node is %s", node)
        logger.debug("[3rd rail] node.args is %s", node.args)
        logger.debug("[3rd rail] node.func is %s", node.func)
        logger.debug("[3rd rail] node.keywords is %s", node.keywords)
        logger.debug("[3rd rail] dir(node) is %s", dir(node))

        label.visit(node)

        # node should always be a call
        assert isinstance(node, ast.Call) == True

        logger.debug("[PR] the label.result is %s", label.result)
        index = label.result.find('(')
        if index == -1:
            logger.warning("No ( in a call")
            raise
        else:
            logger.debug("[3rd rail] the call is %s", label.result[:index])
            logger.debug("[3rd rail] the args are %s", label.result[index:])
            logger.debug("[3rd rail] len(node.args) is %s", len(node.args))
            logger.debug("[3rd rail] len(node.keywords) is %s", len(node.keywords))
            try:
                logger.debug("[3rd rail] len(node.starargs) is %s", len(node.starargs))
            except AttributeError:
                pass
            try:
                logger.debug("[3rd rail] len(node.kwargs) is %s", len(node.kwargs))
            except AttributeError:
                pass

        # Create e.g. ¤call_1 = ret_func_foo
        LHS = CALL_IDENTIFIER + 'call_' + str(saved_function_call_index)
        RHS = 'ret_' + label.result[:index] + '('
        logger.debug("[Dominique bistro] RHS is %s", RHS)
        call_node = BBnode("",
                           LHS,
                           [],
                           line_number=node.lineno,
                           path=self.filenames[-1])

        # visited_args = []
        visual_args = []
        rhs_vars = []
        for arg in node.args:
            if isinstance(arg, ast.Call):
                # logger.debug("[Dominique bistro] function_return_stack[-1] is %s", self.function_return_stack[-1])
                return_value_of_nested_call = self.visit(arg)
                # logger.debug("[Dominique bistro] function_return_stack[-1] is %s", self.function_return_stack[-1])
                logger.debug("[OSLO WAS SO GOOD] return_value_of_nested_call is %s", return_value_of_nested_call)
                logger.debug("[OSLO WAS SO GOOD] self.nodes is %s", self.nodes)
                # for n in self.nodes:
                #     if n == return_value_of_nested_call:
                #         raise
                return_value_of_nested_call.connect(call_node)
                # visited_args.append(return_value_of_nested_call)

                logger.debug("[3rd rail] should we add %s to visual_args?", return_value_of_nested_call.left_hand_side)
                visual_args.append(return_value_of_nested_call.left_hand_side)
                rhs_vars.append(return_value_of_nested_call.left_hand_side)
            else:
                label = LabelVisitor()
                label.visit(arg)
                logger.debug("arg is %s, and label.result is %s", arg, label.result)
                visual_args.append(label.result)
                # visited_args.append(arg)

                from .vars_visitor import VarsVisitor
                vv = VarsVisitor()
                vv.visit(arg)
                logger.debug("[BLUESTONE sucks] type(arg) is %s", type(arg))
                logger.debug("[BLUESTONE sucks] vv.result is %s", vv.result)
                rhs_vars.extend(vv.result)

            logger.debug("[Voyager] arg is %s", arg)
        logger.debug("[3rd rail] visual_args is %s", visual_args)
        # logger.debug("[3rd rail] visited_args is %s", visited_args)

        logger.debug("[VINEAPPLE] label.result is %s", label.result)
        if len(visual_args) > 0:
            for arg in visual_args:
                RHS = RHS + arg + ", "
            logger.debug("[3rd rail] RHS[:len(RHS)-2] is %s", RHS[:len(RHS)-2])
            # Replace the last ", " with a )
            RHS = RHS[:len(RHS)-2] + ')'
        else:
            RHS = RHS + ')'
        logger.debug("[Dominique bistro] RHS is now %s", RHS)
        call_node.label = LHS + " = " + RHS
        # get_rhs = []
        # for arg in visited_args:
        #     try:
        #         logger.debug("[BLUESTONE sucks] type(arg.right_hand_side_variables) is %s", arg.right_hand_side_variables)
        #         get_rhs.extend(arg.right_hand_side_variables)
        #     except AttributeError:
        #         from .vars_visitor import VarsVisitor
        #         vv = VarsVisitor()
        #         vv.visit(arg)
        #         logger.debug("[BLUESTONE sucks] type(arg) is %s", type(arg))
        #         logger.debug("[BLUESTONE sucks] vv.result is %s", vv.result)
        #         get_rhs.extend(vv.result)
        # logger.debug("[qq] get_rhs is %s", get_rhs)
        # Should strings be excluded from visual_args? It isn't like they'll ever be on an LHS
        logger.debug("[qq] visual_args is %s", visual_args)
        logger.debug("[qq] rhs_vars is %s", rhs_vars)

        # This is where we'll ask the user, then save the mapping or just use the mapping.
        # Or perhaps we'll do that in vulnerabilities.py


        call_node.right_hand_side_variables = rhs_vars
        call_node.args = rhs_vars
        # What is assigned to ret_func_foo in the builtin/blackbox case?
        # What is assigned to ret_func_foo in the builtin/blackbox case?
        # What is assigned to ret_func_foo in the builtin/blackbox case?


        # ReturnNode


        # the old way
        # call_node = Node(label.result, node, line_number=node.lineno, path=self.filenames[-1])

        # We need to know what the arguments are to a sink,
        #     we also need to know the arguments to a builtin or blackbox so we can have a mapping of
            # e.g. arg1 taints return value and arg2 does not.


        # call save_def_args_in_temp()
        # call_args, def_args, line_number, saved_function_call_index
        
        # args_mapping = save_def_args_in_temp(call_args???, def_args???, node.lineno, saved_function_call_index)



        if blackbox:
            logger.debug("[qq] call_node being added to blackbox_calls is %s", call_node)
            # This makes so much sense!
            self.blackbox_assignments.add(call_node)

        # IMPORTANT
        logger.debug("[Integral] connecting %s", self.nodes[-1])
        logger.debug("[Integral] to call_node %s", call_node)
        # THE CULPRIT!
        # self.nodes[-1].connect(call_node)
        # raise
        self.nodes.append(call_node)
        # raise
        # IMPORTANT

        logger.debug("[Dominique bistro] call_node is %s", call_node)
        # WHY DO WE DO THIS?
        # WHEN DO WE ACTUALLY PUSH?
        # self.function_return_stack.pop()
        logger.debug("[qq] EXIT self.blackbox_calls is %s", self.blackbox_calls)

        return call_node

    def visit_Name(self, node):
        label = LabelVisitor()
        label.visit(node)

        return self.append_node(Node(label.result, node, line_number=node.lineno, path=self.filenames[-1]))

    def visit_With(self, node):
        label_visitor = LabelVisitor()
        label_visitor.visit(node.items[0])

        with_node = self.append_node(Node(label_visitor.result, node, line_number=node.lineno, path=self.filenames[-1]))
        connect_statements = self.stmt_star_handler(node.body)
        with_node.connect(connect_statements.first_statement)
        return ControlFlowNode(with_node, connect_statements.last_statements, connect_statements.break_statements)

    def visit_Str(self, node):
        return IgnoredNode()

    def visit_Break(self, node):
        return self.append_node(BreakNode(node, line_number=node.lineno, path=self.filenames[-1]))

    def visit_Pass(self, node):
        return self.append_node(Node('pass', node, line_number=node.lineno, path=self.filenames[-1]))

    def visit_Continue(self, node):
        return self.append_node(Node('continue', node, line_number=node.lineno, path=self.filenames[-1]))

    def visit_Delete(self, node):
        labelVisitor = LabelVisitor()
        for expr in node.targets:
            labelVisitor.visit(expr)
        return self.append_node(Node('del ' + labelVisitor.result, node, line_number=node.lineno, path=self.filenames[-1]))

    def visit_Assert(self, node):
        label_visitor = LabelVisitor()
        label_visitor.visit(node.test)

        return self.append_node(Node(label_visitor.result, node, line_number=node.lineno, path=self.filenames[-1]))

    def visit_Attribute(self, node):
        label_visitor = LabelVisitor()
        label_visitor.visit(node)

        return self.append_node(Node(label_visitor.result, node, line_number=node.lineno, path=self.filenames[-1]))

    def visit_Global(self, node):
        label_visitor = LabelVisitor()
        label_visitor.visit(node)

        return self.append_node(Node(label_visitor.result, node, line_number=node.lineno, path=self.filenames[-1]))

    def visit_Subscript(self, node):
        label_visitor = LabelVisitor()
        label_visitor.visit(node)

        return self.append_node(Node(label_visitor.result, node, line_number=node.lineno, path=self.filenames[-1]))

    def visit_Tuple(self, node):
        label_visitor = LabelVisitor()
        label_visitor.visit(node)

        return self.append_node(Node(label_visitor.result, node, line_number=node.lineno, path=self.filenames[-1]))<|MERGE_RESOLUTION|>--- conflicted
+++ resolved
@@ -4,13 +4,10 @@
 from .ast_helper import Arguments, get_call_names_as_string
 from .label_visitor import LabelVisitor
 from .right_hand_side_visitor import RHSVisitor
-<<<<<<< HEAD
+from .vars_visitor import VarsVisitor
 from pyt.utils.log import enable_logger, logger
 enable_logger(to_file='./pyt.log')
-=======
-from .vars_visitor import VarsVisitor
-
->>>>>>> 6ce845a7
+
 
 ControlFlowNode = namedtuple('ControlFlowNode',
                              'test last_nodes break_statements')
@@ -177,12 +174,12 @@
         """Create a Restore node.
 
         Args:
-            label (str): The label of the node, describing the expression it represents.
+            label(str): The label of the node, describing the expression it represents.
             left_hand_side(str): The variable on the left hand side of the assignment. Used for analysis.
             right_hand_side_variables(list[str]): A list of variables on the right hand side.
             line_number(Optional[int]): The line of the expression the Node represents.
         """
-        super().__init__(label, left_hand_side, None, right_hand_side_variables, line_number=line_number, path=path)
+        super().__init__(label, left_hand_side, None, right_hand_side_variables, None, line_number=line_number, path=path)
         self.args = []
 
 class ReturnNode(AssignmentNode, ConnectToExitNode):
@@ -384,18 +381,7 @@
             test.connect(control_flow_node.test)
             return control_flow_node.last_nodes
         else:
-<<<<<<< HEAD
-            logger.debug("[Integral] orelse is %s", orelse)
-            label_visitor = LabelVisitor()
-            label_visitor.visit(orelse[0])
-            logger.debug("[Integral] at this point, self.nodes[-1] is %s", self.nodes[-1])
-            logger.debug("[Integral] label_visitor.result is %s", label_visitor.result)
-            logger.debug("[Integral] test is %s", test)
-            else_connect_statements = self.stmt_star_handler(orelse)
-            logger.debug("[Integral] else_connect_statements.first_statement is %s", else_connect_statements.first_statement)
-=======
             else_connect_statements = self.stmt_star_handler(orelse, use_prev_node=False)
->>>>>>> 6ce845a7
             test.connect(else_connect_statements.first_statement)
             return else_connect_statements.last_statements
 
@@ -537,12 +523,7 @@
             left_hand_side = label.result
             label.result += ' = '
             label.visit(node.value)
-
-<<<<<<< HEAD
-            new_assignment_nodes.append(self.append_node(AssignmentNode(label.result, left_hand_side, ast.Assign(target, node.value), right_hand_side_variables, line_number=node.lineno, path=self.filenames[-1])))
-=======
-                new_assignment_nodes.append(self.append_node(AssignmentNode(label.result, left_hand_side, ast.Assign(target, node.value), right_hand_side_variables, None, line_number=node.lineno, path=self.filenames[-1])))
->>>>>>> 6ce845a7
+            new_assignment_nodes.append(self.append_node(AssignmentNode(label.result, left_hand_side, ast.Assign(target, node.value), right_hand_side_variables, None, line_number=node.lineno, path=self.filenames[-1])))
 
         self.connect_nodes(new_assignment_nodes)
         return ControlFlowNode(new_assignment_nodes[0], [new_assignment_nodes[-1]], []) # return the last added node
@@ -595,12 +576,11 @@
             call_assignment = AssignmentNode(left_hand_label + ' = ' + call_label, left_hand_label, ast_node, [call.left_hand_side], None, line_number=ast_node.lineno, path=self.filenames[-1])
             call.connect(call_assignment)
         else: #  assignment to builtin
-<<<<<<< HEAD
-            logger.debug("call.left_hand_side is %s", call.left_hand_side)
-            raise
-            call_label = call.left_hand_side
-            call_assignment = AssignmentNode(left_hand_label + ' = ' + call_label, left_hand_label, ast_node, rhs_visitor.result, line_number=ast_node.lineno, path=self.filenames[-1])
-=======
+            # Consider using call.left_hand_side
+            # logger.debug("call.left_hand_side is %s", call.left_hand_side)
+            # raise
+            # call_label = call.left_hand_side
+
             call_label = call.label
             rhs_visitor = RHSVisitor()
             rhs_visitor.visit(ast_node.value)
@@ -610,7 +590,6 @@
             vars_visitor.visit(ast_node.value)
 
             call_assignment = AssignmentNode(left_hand_label + ' = ' + call_label, left_hand_label, ast_node, rhs_visitor.result, vars_visitor.result, line_number=ast_node.lineno, path=self.filenames[-1])
->>>>>>> 6ce845a7
 
         if call in self.blackbox_calls:
             self.blackbox_assignments.add(call_assignment)
