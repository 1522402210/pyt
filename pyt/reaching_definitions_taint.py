--- conflicted
+++ resolved
@@ -1,13 +1,5 @@
-<<<<<<< HEAD
-from .base_cfg import AssignmentNode
 from .constraint_table import constraint_table
-=======
-from .constraint_table import constraint_table
-from .node_types import (
-    AssignmentCallNode,
-    AssignmentNode
-)
->>>>>>> 0c615aef
+from .node_types import AssignmentNode
 from .reaching_definitions_base import ReachingDefinitionsAnalysisBase
 
 
