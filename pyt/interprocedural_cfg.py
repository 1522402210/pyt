--- conflicted
+++ resolved
@@ -47,39 +47,6 @@
 from .right_hand_side_visitor import RHSVisitor
 
 
-<<<<<<< HEAD
-SavedVariable = namedtuple(
-    'SavedVariable',
-    [
-        'LHS',
-        'RHS'
-    ]
-)
-BUILTINS = (
-    'get',
-    'Flask',
-    'run',
-    'replace',
-    'read',
-    'set_cookie',
-    'make_response',
-    'SQLAlchemy',
-    'Column',
-    'execute',
-    'sessionmaker',
-    'Session',
-    'filter',
-    'call',
-    'render_template',
-    'redirect',
-    'url_for',
-    'flash',
-    'jsonify'
-)
-
-
-=======
->>>>>>> 0c615aef
 class InterproceduralVisitor(Visitor):
     def __init__(self, node, project_modules, local_modules,
                  filename, module_definitions=None):
@@ -120,15 +87,6 @@
             entry_node.connect(exit_node)
             return
 
-<<<<<<< HEAD
-            exit_node = self.append_node(EntryOrExitNode('Exit module'))
-
-            last_nodes = module_statements.last_statements
-            exit_node.connect_predecessors(last_nodes)
-        else:
-            exit_node = self.append_node(EntryOrExitNode('Exit module'))
-            entry_node.connect(exit_node)
-=======
         first_node = module_statements.first_statement
 
         if CALL_IDENTIFIER not in first_node.label:
@@ -136,7 +94,6 @@
 
         last_nodes = module_statements.last_statements
         exit_node.connect_predecessors(last_nodes)
->>>>>>> 0c615aef
 
     def init_function_cfg(self, node, module_definitions):
         self.module_definitions_stack.append(module_definitions)
@@ -158,11 +115,6 @@
         if CALL_IDENTIFIER not in first_node.label:
             entry_node.connect(first_node)
 
-<<<<<<< HEAD
-        exit_node = self.append_node(EntryOrExitNode('Exit function'))
-
-=======
->>>>>>> 0c615aef
         last_nodes = module_statements.last_statements
         exit_node.connect_predecessors(last_nodes)
 
@@ -328,7 +280,6 @@
         return (saved_variables, first_node)
 
     def connect_if_allowed(self, previous_node, node_to_connect_to):
-<<<<<<< HEAD
         # e.g.
         # while x != 10:
         #     if x > 0:
@@ -351,33 +302,6 @@
         # print('foo')  # We do not want to connect this line with `return 404`
         if previous_node is not self.prev_nodes_to_avoid[-1] and not isinstance(previous_node, ReturnNode):
             previous_node.connect(node_to_connect_to)
-=======
-        try:
-            # Do not connect if last statement was a loop e.g.
-            # while x != 10:
-            #     if x > 0:
-            #         print(x)
-            #         break
-            #     else:
-            #         print('hest')
-            # print('next')         # self.nodes[-1] is print('hest')
-            if self.last_was_loop_stack[-1]:
-                return
-        except IndexError:
-            pass
-        try:
-            if previous_node is not self.prev_nodes_to_avoid[-1]:
-                previous_node.connect(node_to_connect_to)
-        except IndexError:
-            # If there are no prev_nodes_to_avoid, we just connect safely.
-            # Except in this case:
-            #
-            # if not image_name:
-            #     return 404
-            # print('foo')  # We do not want to connect this line with `return 404`
-            if not isinstance(previous_node, ReturnNode):
-                previous_node.connect(node_to_connect_to)
->>>>>>> 0c615aef
 
     def save_def_args_in_temp(
         self,
@@ -496,8 +420,6 @@
             self.nodes[-1].connect(local_scope_node)
             self.nodes.append(local_scope_node)
 
-<<<<<<< HEAD
-=======
     def visit_and_get_function_nodes(self, definition, first_node):
         """Visits the nodes of a user defined function.
 
@@ -511,7 +433,7 @@
         """
         len_before_visiting_func = len(self.nodes)
         previous_node = self.nodes[-1]
-        entry_node = self.append_node(EntryOrExitNode("Function Entry " +
+        entry_node = self.append_node(EntryOrExitNode('Function Entry ' +
                                                       definition.name))
         if not first_node:
             first_node = entry_node
@@ -520,7 +442,7 @@
         function_body_connect_statements = self.stmt_star_handler(definition.node.body)
         entry_node.connect(function_body_connect_statements.first_statement)
 
-        exit_node = self.append_node(EntryOrExitNode("Exit " + definition.name))
+        exit_node = self.append_node(EntryOrExitNode('Exit ' + definition.name))
         exit_node.connect_predecessors(function_body_connect_statements.last_statements)
 
         the_new_nodes = self.nodes[len_before_visiting_func:]
@@ -528,7 +450,6 @@
 
         return (the_new_nodes, first_node)
 
->>>>>>> 0c615aef
     def restore_saved_local_scope(
         self,
         saved_variables,
@@ -676,39 +597,6 @@
 
         return self.nodes[-1]
 
-<<<<<<< HEAD
-    def visit_and_get_function_nodes(self, definition, first_node):
-        """Visits the nodes of a user defined function.
-
-        Args:
-            definition(LocalModuleDefinition): Definition of the function being added.
-            first_node(EntryOrExitNode or None or RestoreNode): Used to connect previous statements to this function.
-
-        Returns:
-            the_new_nodes(list[Node]): The nodes added while visiting the function.
-            first_node(EntryOrExitNode or None or RestoreNode): Used to connect previous statements to this function.
-        """
-        len_before_visiting_func = len(self.nodes)
-        previous_node = self.nodes[-1]
-        entry_node = self.append_node(EntryOrExitNode('Function Entry ' +
-                                                      definition.name))
-        if not first_node:
-            first_node = entry_node
-        self.connect_if_allowed(previous_node, entry_node)
-
-        function_body_connect_statements = self.stmt_star_handler(definition.node.body)
-        entry_node.connect(function_body_connect_statements.first_statement)
-
-        exit_node = self.append_node(EntryOrExitNode('Exit ' + definition.name))
-        exit_node.connect_predecessors(function_body_connect_statements.last_statements)
-
-        the_new_nodes = self.nodes[len_before_visiting_func:]
-        self.return_connection_handler(the_new_nodes, exit_node)
-
-        return (the_new_nodes, first_node)
-
-=======
->>>>>>> 0c615aef
     def visit_Call(self, node):
         _id = get_call_names_as_string(node.func)
         local_definitions = self.module_definitions_stack[-1]
