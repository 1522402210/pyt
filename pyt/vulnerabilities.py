--- conflicted
+++ resolved
@@ -16,6 +16,7 @@
 from pyt.utils.log import enable_logger, logger
 enable_logger(to_file='./pyt.log')
 
+
 Sanitiser = namedtuple('Sanitiser', 'trigger_word cfg_node')
 Triggers = namedtuple('Triggers', 'sources sinks sanitiser_dict')
 
@@ -218,19 +219,11 @@
 
 
 def is_unknown(trimmed_reassignment_nodes, blackbox_assignments):
-<<<<<<< HEAD
-    """Check if vulnerability is unknown seeing if a blackbox assignment is in trimmed_reassignment_nodes.
-
-    Args:
-        trimmed_reassignment_nodes(list[AssignmentNode]): list of the reassignment nodes leading to the vulnerability.
-        blackbox_assignments(list[AssignmentNode]): list of blackbox assignments.
-=======
     """Check if vulnerability is unknown by seeing if a blackbox assignment is in trimmed_reassignment_nodes.
 
     Args:
         trimmed_reassignment_nodes(list[AssignmentNode]): list of the reassignment nodes leading to the vulnerability.
         blackbox_assignments(set[AssignmentNode]): set of blackbox assignments.
->>>>>>> ec00777d
 
     Returns:
         AssignmentNode or None
@@ -353,14 +346,11 @@
     triggers = identify_triggers(cfg, definitions.sources, definitions.sinks)
     for sink in triggers.sinks:
         for source in triggers.sources:
-<<<<<<< HEAD
             # logger.debug("type(vulnerability_log(VulnerabilityLog)) is %s", type(vulnerability_log(VulnerabilityLog)))
             # logger.debug("type(definitions) is %s", type(definitions))
             # for i, n in enumerate(cfg.nodes):
             #     logger.debug("#%s n.label is %s. in_constraint is %s", i, n.label, lattice.in_constraint(n, cfg.nodes[20]))
             # logger.debug("cfg.nodes[20] is %s", cfg.nodes[20])
-=======
->>>>>>> ec00777d
             vulnerability = get_vulnerability(source,
                                               sink,
                                               triggers,
@@ -385,11 +375,6 @@
         A VulnerabilityLog with found vulnerabilities.
     """
     definitions = parse(trigger_word_file)
-<<<<<<< HEAD
-    logger.debug("definitions.sources is %s", definitions.sources)
-    logger.debug("definitions.sinks is %s", definitions.sinks)
-=======
->>>>>>> ec00777d
     vulnerability_log = VulnerabilityLog()
 
 
