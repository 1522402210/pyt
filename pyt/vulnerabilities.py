"""Module for finding vulnerabilities based on a definitions file."""

import ast
from collections import namedtuple

from .base_cfg import AssignmentNode, BBnode, RestoreNode
from .framework_adaptor import TaintedNode
from .lattice import Lattice
from .right_hand_side_visitor import RHSVisitor
from .trigger_definitions_parser import default_trigger_word_file, parse
from .vars_visitor import VarsVisitor
from .vulnerability_log import (
    SanitisedVulnerability,
    UnknownVulnerability,
    Vulnerability,
    VulnerabilityLog
)
from pyt.utils.log import enable_logger, logger
enable_logger(to_file='./pyt.log')


Sanitiser = namedtuple('Sanitiser', 'trigger_word cfg_node')
Triggers = namedtuple('Triggers', 'sources sinks sanitiser_dict')


class TriggerNode():
    def __init__(self, trigger_word, sanitisers, cfg_node,
                 secondary_nodes=None):
        self.trigger_word = trigger_word
        self.sanitisers = sanitisers
        self.cfg_node = cfg_node
        self.secondary_nodes = secondary_nodes

    def append(self, cfg_node):
        if not cfg_node == self.cfg_node:
            if self.secondary_nodes and cfg_node not in self.secondary_nodes:
                self.secondary_nodes.append(cfg_node)
            elif not self.secondary_nodes:
                self.secondary_nodes = [cfg_node]

    def __repr__(self):
        output = 'TriggerNode('

        if self.trigger_word:
            output = output + 'trigger_word is ' + str(self.trigger_word) + ', '

        return (
            output +
            'sanitisers are ' + str(self.sanitisers) + ', '
            'cfg_node is ' + str(self.cfg_node) + ')\n'
        )


def identify_triggers(cfg, sources, sinks, lattice):
    """Identify sources, sinks and sanitisers in a CFG.

    Args:
        cfg(CFG): CFG to find sources, sinks and sanitisers in.
        sources(tuple): list of sources,
        a source is a (source, sanitiser) tuple.
        sinks(tuple): list of sources, a sink is a (sink, sanitiser) tuple.

    Returns:
        Triggers tuple with sink and source nodes and a sanitiser node dict.
    """
    assignment_nodes = filter_cfg_nodes(cfg, AssignmentNode)
    tainted_nodes = filter_cfg_nodes(cfg, TaintedNode)
    tainted_trigger_nodes = [TriggerNode('Flask function URL parameter', None,
                                         node) for node in tainted_nodes]
    sources_in_file = find_triggers(assignment_nodes, sources)
    sources_in_file.extend(tainted_trigger_nodes)

    find_secondary_sources(assignment_nodes, sources_in_file, lattice)

    sinks_in_file = find_triggers(cfg.nodes, sinks)

    sanitiser_node_dict = build_sanitiser_node_dict(cfg, sinks_in_file)

    return Triggers(sources_in_file, sinks_in_file, sanitiser_node_dict)


def filter_cfg_nodes(cfg, cfg_node_type):
    return [node for node in cfg.nodes if isinstance(node, cfg_node_type)]


def find_secondary_sources(assignment_nodes, sources, lattice):
    """
        Sets the secondary_nodes attribute of each source in the sources list.

        Args:
            assignment_nodes([AssignmentNode])
            sources([tuple])
    """
    for source in sources:
        source.secondary_nodes = find_assignments(assignment_nodes, source, lattice)


def find_assignments(assignment_nodes, source, lattice):
    old = list()

    # added in order to propagate reassignments of the source node
    new = [source.cfg_node]

<<<<<<< HEAD
    update_assignments(new, assignment_nodes)
    while new != old:
        old = new
        update_assignments(new, assignment_nodes)
=======
    update_assignments(new, assignment_nodes, source.cfg_node, lattice)
    while new != old:
        old = new
        update_assignments(new, assignment_nodes, source.cfg_node, lattice)
>>>>>>> 6ce845a7
    new.remove(source.cfg_node)  # remove source node from result
    return new


<<<<<<< HEAD
def update_assignments(assignment_list, assignment_nodes):
    for node in assignment_nodes:
        for other in assignment_list:
            if node not in assignment_list:
                append_if_reassigned(assignment_list, other, node)


def append_if_reassigned(assignment_list, secondary, node):
    try:
        if secondary.left_hand_side in node.right_hand_side_variables or\
           secondary.left_hand_side == node.left_hand_side:
            assignment_list.append(node)
            logger.debug("[blue bottle] yes gonna add Node %s", node)

        else:
            logger.debug("[blue bottle] NOT gonna add Node %s", node)
            pass

=======
def update_assignments(l, assignment_nodes, source, lattice):
    for node in assignment_nodes:
        for other in l:
            if node not in l:
                append_if_reassigned(l, other, node, lattice)


def append_if_reassigned(l, secondary, node, lattice):
    try:
        reassigned = False
        # vv_result is necessary to know `image_name = image_name.replace('..', '')` is a reassignment.
        if node.vv_result and secondary.left_hand_side in node.vv_result:
            reassigned = True
        elif secondary.left_hand_side in node.right_hand_side_variables:
            reassigned = True
        elif secondary.left_hand_side == node.left_hand_side:
            reassigned = True
        if reassigned and lattice.in_constraint(secondary, node):
            l.append(node)
>>>>>>> 6ce845a7
    except AttributeError:
        print(secondary)
        print('EXCEPT' + secondary)
        exit(0)


def find_triggers(nodes, trigger_words):
    """Find triggers from the trigger_word_list in the nodes.

    Args:
        nodes(list[Node]): the nodes to find triggers in.
        trigger_word_list(list[string]): list of trigger words to look for.

    Returns:
        List of found TriggerNodes
    """
    trigger_nodes = list()
    for node in nodes:
        trigger_nodes.extend(iter(label_contains(node, trigger_words)))
    return trigger_nodes


def label_contains(node, trigger_words):
    """Determine if node contains any of the trigger_words provided.

    Args:
        node(Node): CFG node to check.
        trigger_words(list[string]): list of trigger words to look for.

    Returns:
        Iterable of TriggerNodes found. Can be multiple because multiple
        trigger_words can be in one node.
    """
    for trigger_word_tuple in trigger_words:
        if trigger_word_tuple[0] in node.label:
            trigger_word = trigger_word_tuple[0]
            sanitisers = trigger_word_tuple[1]
            yield TriggerNode(trigger_word, sanitisers, node)


def build_sanitiser_node_dict(cfg, sinks_in_file):
    """Build a dict of string -> TriggerNode pairs, where the string
       is the sanitiser and the TriggerNode is a TriggerNode of the sanitiser.

    Args:
        cfg(CFG): cfg to traverse.
        sinks_in_file(list[TriggerNode]): list of TriggerNodes contains
        the sinks in the file

    Returns:
        A string -> TriggerNode dict.
    """
    sanitisers = list()
    for sink in sinks_in_file:
        sanitisers.extend(sink.sanitisers)

    sanitisers_in_file = list()
    for sanitiser in sanitisers:
        for cfg_node in cfg.nodes:
            if sanitiser in cfg_node.label:
                sanitisers_in_file.append(Sanitiser(sanitiser, cfg_node))

    sanitiser_node_dict = dict()
    for sanitiser in sanitisers:
        sanitiser_node_dict[sanitiser] = list(find_sanitiser_nodes(sanitiser,
                                                                   sanitisers_in_file))
    return sanitiser_node_dict


def find_sanitiser_nodes(sanitiser, sanitisers_in_file):
    """Find nodes containing a particular sanitiser.

    Args:
        sanitiser(string): sanitiser to look for.
        sanitisers_in_file(list[Node]): list of CFG nodes with the sanitiser.

    Returns:
        Iterable of sanitiser nodes.
    """
    for sanitiser_tuple in sanitisers_in_file:
        if sanitiser == sanitiser_tuple.trigger_word:
            yield sanitiser_tuple.cfg_node


def is_sanitised(sink, sanitiser_dict, lattice):
    """Check if sink is sanitised by any santiser in the sanitiser_dict.

    Args:
        sink(TriggerNode): TriggerNode of the sink.
        sanitiser_dict(dict): dictionary of sink sanitiser pairs.

    Returns:
        True or False
    """
    for sanitiser in sink.sanitisers:
        for cfg_node in sanitiser_dict[sanitiser]:
            if lattice.in_constraint(cfg_node, sink.cfg_node):
                return True
    return False


class SinkArgsError(Exception):
    pass


def is_unknown(trimmed_reassignment_nodes, blackbox_assignments):
    """Check if vulnerability is unknown by seeing if a blackbox
        assignment is in trimmed_reassignment_nodes.

    Args:
        trimmed_reassignment_nodes(list[AssignmentNode]): reassignments leading to the vulnerability.
        blackbox_assignments(set[AssignmentNode]): set of blackbox assignments.

    Returns:
        AssignmentNode or None
    """
    for blackbox_assignment in blackbox_assignments:
        for node in trimmed_reassignment_nodes:
            if node == blackbox_assignment:
                return blackbox_assignment
    return None


def get_sink_args(cfg_node):
    if isinstance(cfg_node.ast_node, ast.Call):
        rhs_visitor = RHSVisitor()
        rhs_visitor.visit(cfg_node.ast_node)
        return rhs_visitor.result
    elif isinstance(cfg_node.ast_node, ast.Assign):
        return cfg_node.right_hand_side_variables

    vv = VarsVisitor()
    logger.debug("[VINEAPPLE] cfg_node is %s", cfg_node)
    logger.debug("[VINEAPPLE] cfg_node.ast_node is %s", cfg_node.ast_node)
    logger.debug("[VINEAPPLE] type(cfg_node.ast_node) is %s", type(cfg_node.ast_node))
    
    other_results = list()
    if isinstance(cfg_node, BBnode):
        # logger.debug("[VINEAPPLE] So visited args is %s", cfg_node.args)
        # for arg in cfg_node.args:
        #     logger.debug("arg is %s", arg)
        #     logger.debug("type of arg is %s", type(arg))
        #     if isinstance(arg, RestoreNode):
        #         other_results.append(arg.left_hand_side)
        #     else:
        #         vv.visit(arg)
        other_results = cfg_node.args
        logger.debug("[VINEAPPLE] So vv.result is %s", vv.result)
        logger.debug("[VINEAPPLE] So other_results is %s", other_results)
        # raise
    else:
        vv.visit(cfg_node.ast_node)

    return vv.result + other_results


def get_vulnerability(source, sink, triggers, lattice, trim_reassigned_in, blackbox_assignments):
    """Get vulnerability between source and sink if it exists.

    Uses triggers to find sanitisers.

    Args:
        source(TriggerNode): TriggerNode of the source.
        sink(TriggerNode): TriggerNode of the sink.
        triggers(Triggers): Triggers of the CFG.
        lattice(Lattice): The lattice we're analysing.
        trim_reassigned_in(bool): Whether or not the trim option is set.
        blackbox_assignments(set[AssignmentNode]): used in is_unknown.

    Returns:
        A Vulnerability if it exists, else None
    """
    source_in_sink = lattice.in_constraint(source.cfg_node, sink.cfg_node)

    secondary_in_sink = list()

    for node in source.secondary_nodes:
        logger.debug("BLUE BOTTLE secondary node label is %s", node.label)

    logger.debug("[VOY] sink is %s", sink)
    logger.debug("[VOY] sink.cfg_node is %s", sink.cfg_node)
    if source.secondary_nodes:
        secondary_in_sink = [secondary for secondary in source.secondary_nodes
                             if lattice.in_constraint(secondary,
                                                      sink.cfg_node)]
    logger.debug("[VOY] secondary in sink list is %s", secondary_in_sink)

    trigger_node_in_sink = source_in_sink or secondary_in_sink

    sink_args = get_sink_args(sink.cfg_node)
    logger.debug("[VINEAPPLE] sink_args is %s", sink_args)
    for sarg in sink_args:
        if 'ret_' in sarg:
            logger.debug("special sarg is %s", sarg)

    logger.debug("[Voyager] sink_args are %s", sink_args)
    secondary_node_in_sink_args = None
    if sink_args:
        logger.debug("secondary in sink list is %s", secondary_in_sink)
        for node in secondary_in_sink:
            logger.debug("secondary in sink is %s", node)
            logger.debug("secondary in sink.LHS is %s", node.left_hand_side)
            if sink_args and node.left_hand_side in sink_args:
                secondary_node_in_sink_args = node

    trimmed_reassignment_nodes = list()
    if secondary_node_in_sink_args:
        trimmed_reassignment_nodes.append(secondary_node_in_sink_args)
        node_in_the_vulnerability_chain = secondary_node_in_sink_args
        # Here is where we do backwards slicing to traceback which nodes led to the vulnerability
        for secondary in reversed(source.secondary_nodes):
            if lattice.in_constraint(secondary, sink.cfg_node):
                if secondary.left_hand_side in node_in_the_vulnerability_chain.right_hand_side_variables:
                    node_in_the_vulnerability_chain = secondary
                    trimmed_reassignment_nodes.insert(0, node_in_the_vulnerability_chain)

    logger.debug("[voy] source.cfg_node.left_hand_side is %s", source.cfg_node.left_hand_side)
    source_lhs_in_sink_args = source.cfg_node.left_hand_side in sink_args\
                              if sink_args else None

    lhs_in_sink_args = source_lhs_in_sink_args or secondary_node_in_sink_args

    if trigger_node_in_sink and lhs_in_sink_args:
        source_trigger_word = source.trigger_word
        sink_trigger_word = sink.trigger_word
        sink_is_sanitised = is_sanitised(sink,
                                         triggers.sanitiser_dict,
                                         lattice)
        blackbox_assignment_in_chain = is_unknown(trimmed_reassignment_nodes,
                                                  blackbox_assignments)
        reassignment_nodes = source.secondary_nodes
        if trim_reassigned_in:
            reassignment_nodes = trimmed_reassignment_nodes
        if sink_is_sanitised:
            return SanitisedVulnerability(source.cfg_node, source_trigger_word,
                                          sink.cfg_node, sink_trigger_word,
                                          sink.sanitisers,
                                          reassignment_nodes)
        elif blackbox_assignment_in_chain:
            return UnknownVulnerability(source.cfg_node, source_trigger_word,
                                        sink.cfg_node, sink_trigger_word,
                                        blackbox_assignment_in_chain,
                                        reassignment_nodes)
        else:
            return Vulnerability(source.cfg_node, source_trigger_word,
                                 sink.cfg_node, sink_trigger_word,
                                 reassignment_nodes)
    return None


def find_vulnerabilities_in_cfg(cfg, vulnerability_log, definitions, lattice, trim_reassigned_in):
    """Find vulnerabilities in a cfg.

    Args:
        cfg(CFG): The CFG to find vulnerabilities in.
        vulnerability_log(vulnerability_log.VulnerabilityLog): The log in which to place found vulnerabilities.
        definitions(trigger_definitions_parser.Definitions): Source and sink definitions.
        lattice(Lattice): The lattice we're analysing.
        trim_reassigned_in(bool): Whether or not the trim option is set.
    """
    triggers = identify_triggers(cfg, definitions.sources, definitions.sinks, lattice)
    for sink in triggers.sinks:
        for source in triggers.sources:
            vulnerability = get_vulnerability(source,
                                              sink,
                                              triggers,
                                              lattice,
                                              trim_reassigned_in,
                                              cfg.blackbox_assignments)
            if vulnerability:
                vulnerability_log.append(vulnerability)


def find_vulnerabilities(cfg_list, analysis_type,
                         trim_reassigned_in=False,
                         trigger_word_file=default_trigger_word_file):
    """Find vulnerabilities in a list of CFGs from a trigger_word_file.

    Args:
        cfg_list (list[CFG]): the list of CFGs to scan.
        trigger_word_file (string): file containing trigger words.
        Defaults to the flask trigger word file.

    Returns:
        A VulnerabilityLog with found vulnerabilities.
    """
    definitions = parse(trigger_word_file)
    vulnerability_log = VulnerabilityLog()

    for cfg in cfg_list:
        find_vulnerabilities_in_cfg(cfg, vulnerability_log, definitions,
                                    Lattice(cfg.nodes, analysis_type),
                                    trim_reassigned_in)
    return vulnerability_log<|MERGE_RESOLUTION|>--- conflicted
+++ resolved
@@ -101,49 +101,22 @@
     # added in order to propagate reassignments of the source node
     new = [source.cfg_node]
 
-<<<<<<< HEAD
-    update_assignments(new, assignment_nodes)
-    while new != old:
-        old = new
-        update_assignments(new, assignment_nodes)
-=======
     update_assignments(new, assignment_nodes, source.cfg_node, lattice)
     while new != old:
         old = new
         update_assignments(new, assignment_nodes, source.cfg_node, lattice)
->>>>>>> 6ce845a7
     new.remove(source.cfg_node)  # remove source node from result
     return new
 
 
-<<<<<<< HEAD
-def update_assignments(assignment_list, assignment_nodes):
+def update_assignments(assignment_list, assignment_nodes, source, lattice):
     for node in assignment_nodes:
         for other in assignment_list:
             if node not in assignment_list:
-                append_if_reassigned(assignment_list, other, node)
-
-
-def append_if_reassigned(assignment_list, secondary, node):
-    try:
-        if secondary.left_hand_side in node.right_hand_side_variables or\
-           secondary.left_hand_side == node.left_hand_side:
-            assignment_list.append(node)
-            logger.debug("[blue bottle] yes gonna add Node %s", node)
-
-        else:
-            logger.debug("[blue bottle] NOT gonna add Node %s", node)
-            pass
-
-=======
-def update_assignments(l, assignment_nodes, source, lattice):
-    for node in assignment_nodes:
-        for other in l:
-            if node not in l:
-                append_if_reassigned(l, other, node, lattice)
-
-
-def append_if_reassigned(l, secondary, node, lattice):
+                append_if_reassigned(assignment_list, other, node, lattice)
+
+
+def append_if_reassigned(assignment_list, secondary, node, lattice):
     try:
         reassigned = False
         # vv_result is necessary to know `image_name = image_name.replace('..', '')` is a reassignment.
@@ -154,8 +127,7 @@
         elif secondary.left_hand_side == node.left_hand_side:
             reassigned = True
         if reassigned and lattice.in_constraint(secondary, node):
-            l.append(node)
->>>>>>> 6ce845a7
+            assignment_list.append(node)
     except AttributeError:
         print(secondary)
         print('EXCEPT' + secondary)
