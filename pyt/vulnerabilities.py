--- conflicted
+++ resolved
@@ -309,31 +309,20 @@
     """
     source_in_sink = lattice.in_constraint(source.cfg_node, sink.cfg_node)
 
-<<<<<<< HEAD
-    secondary_in_sink = list()
+    secondary_nodes_in_sink = list()
     if source.secondary_nodes:
         # When this is True and source_in_sink is not
         # It is due to the secondary being a function call
-        secondary_in_sink = [secondary for secondary in source.secondary_nodes
-                             if lattice.in_constraint(secondary,
-                                                      sink.cfg_node)]
-
-    if not source_in_sink:
-        if secondary_in_sink:
-            raise
-    trigger_node_in_sink = source_in_sink or secondary_in_sink
-=======
-    secondary_nodes_in_sink = list()
-    if source.secondary_nodes:
         secondary_nodes_in_sink = [secondary for secondary in source.secondary_nodes
                                    if lattice.in_constraint(secondary,
                                                             sink.cfg_node)]
 
+    if not source_in_sink:
+        if secondary_nodes_in_sink:
+            raise
     trigger_node_in_sink = source_in_sink or secondary_nodes_in_sink
->>>>>>> 640b2c04
 
     sink_args = get_sink_args(sink.cfg_node)
-
     secondary_node_in_sink_args = None
     if sink_args:
         for node in secondary_nodes_in_sink:
@@ -372,13 +361,7 @@
     if trigger_node_in_sink and lhs_in_sink_args:
         source_trigger_word = source.trigger_word
         sink_trigger_word = sink.trigger_word
-<<<<<<< HEAD
-        sink_is_sanitised = is_sanitised(sink,
-                                         triggers.sanitiser_dict,
-                                         lattice)
-        blackbox_assignment_in_chain = is_unknown(trimmed_reassignment_nodes,
-                                                  cfg.blackbox_assignments)
-=======
+
         sink_is_sanitised = is_sanitised(
             sink,
             triggers.sanitiser_dict,
@@ -386,9 +369,8 @@
         )
         blackbox_assignment_in_chain = is_unknown(
             trimmed_reassignment_nodes,
-            blackbox_assignments
+            cfg.blackbox_assignments
         )
->>>>>>> 640b2c04
         reassignment_nodes = source.secondary_nodes
         if trim_reassigned_in:
             reassignment_nodes = trimmed_reassignment_nodes
@@ -428,23 +410,14 @@
     triggers = identify_triggers(cfg, definitions.sources, definitions.sinks, lattice)
     for sink in triggers.sinks:
         for source in triggers.sources:
-<<<<<<< HEAD
-            vulnerability = get_vulnerability(source,
-                                              sink,
-                                              triggers,
-                                              lattice,
-                                              trim_reassigned_in,
-                                              cfg)
-=======
             vulnerability = get_vulnerability(
                 source,
                 sink,
                 triggers,
                 lattice,
                 trim_reassigned_in,
-                cfg.blackbox_assignments
+                cfg
             )
->>>>>>> 640b2c04
             if vulnerability:
                 vulnerability_log.append(vulnerability)
 
