"""This module is the comand line tool of pyt."""

import argparse
import os
import sys
from datetime import date
from pprint import pprint

from .argument_helpers import valid_date
from .ast_helper import generate_ast
from .draw import draw_cfgs, draw_lattices
from .constraint_table import initialize_constraint_table, print_table
from .fixed_point import analyse
from .flask_adaptor import FlaskAdaptor
from .github_search import scan_github, set_github_api_token
from .interprocedural_cfg import interprocedural
from .intraprocedural_cfg import intraprocedural
from .lattice import print_lattice
from .liveness import LivenessAnalysis
from .project_handler import get_directory_modules, get_modules
from .reaching_definitions import ReachingDefinitionsAnalysis
from .reaching_definitions_taint import ReachingDefinitionsTaintAnalysis
from .repo_runner import get_repos
from .save import (
    cfg_to_file,
    create_database,
    def_use_chain_to_file,
    lattice_to_file,
    Output,
    use_def_chain_to_file,
    verbose_cfg_to_file,
    vulnerabilities_to_file
)
from .vulnerabilities import find_vulnerabilities


<<<<<<< HEAD
parser = argparse.ArgumentParser(prog='python -m pyt')
parser.set_defaults(which='')

subparsers = parser.add_subparsers()

entry_group = parser.add_mutually_exclusive_group(required=True)
entry_group.add_argument('-f', '--filepath',
                         help='Path to the file that should be analysed.',
                         type=str)
entry_group.add_argument('-gr', '--git-repos',
                         help='Takes a CSV file of git_url, path per entry.',
                         type=str)

parser.add_argument('-pr', '--project-root',
                    help='Add project root, this is important when the entry' +
                    ' file is not at the root of the project.', type=str)
parser.add_argument('-d', '--draw-cfg',
                    help='Draw CFG and output as .pdf file.',
                    action='store_true')
parser.add_argument('-o', '--output-filename',
                    help='Output filename.', type=str)
parser.add_argument('-csv', '--csv-path', type=str,
                    help='Give the path of the csv file'
                    ' repos should be added to.')

print_group = parser.add_mutually_exclusive_group()
print_group.add_argument('-p', '--print',
                         help='Prints the nodes of the CFG.',
                         action='store_true')
print_group.add_argument('-vp', '--verbose-print',
                         help='Verbose printing of -p.', action='store_true')
print_group.add_argument('-trim', '--trim-reassigned-in',
                         help='Trims the reassigned list to the vulnerability chain.', action='store_true')


parser.add_argument('-t', '--trigger-word-file',
                    help='Input trigger word file.', type=str)
parser.add_argument('-py2', '--python-2',
                    help='[WARNING, EXPERIMENTAL] Turns on Python 2 mode,' +
                    ' needed when target file(s) are written in Python 2.', action='store_true')
parser.add_argument('-l', '--log-level',
                    help='Choose logging level: CRITICAL, ERROR,' +
                    ' WARNING(Default), INFO, DEBUG, NOTSET.', type=str)
parser.add_argument('-a', '--adaptor',
                    help='Choose an adaptor: FLASK(Default) or DJANGO.',
                    type=str)
parser.add_argument('-db', '--create-database',
                    help='Creates a sql file that can be used to' +
                    ' create a database.', action='store_true')
parser.add_argument('-dl', '--draw-lattice',
                    nargs='+', help='Draws a lattice.')

analysis_group = parser.add_mutually_exclusive_group()
analysis_group.add_argument('-li', '--liveness',
                            help='Run liveness analysis. Default is' +
                            ' reaching definitions tainted version.',
                            action='store_true')
analysis_group.add_argument('-re', '--reaching',
                            help='Run reaching definitions analysis.' +
                            ' Default is reaching definitions' +
                            ' tainted version.', action='store_true')
analysis_group.add_argument('-rt', '--reaching-taint',
                            help='This is the default analysis:' +
                            ' reaching definitions tainted version.',
                            action='store_true')

parser.add_argument('-intra', '--intraprocedural-analysis',
                    help='Run intraprocedural analysis.', action='store_true')
parser.add_argument('-ppm', '--print-project-modules',
                    help='Print project modules.', action='store_true')


save_parser = subparsers.add_parser('save', help='Save menu.')
save_parser.set_defaults(which='save')
save_parser.add_argument('-fp', '--filename-prefix',
                         help='Filename prefix fx file_lattice.pyt',
                         type=str)
save_parser.add_argument('-du', '--def-use-chain',
                         help='Output the def-use chain(s) to file.',
                         action='store_true')
save_parser.add_argument('-ud', '--use-def-chain',
                         help='Output the use-def chain(s) to file',
                         action='store_true')
save_parser.add_argument('-cfg', '--control-flow-graph',
                         help='Output the CFGs to file.',
                         action='store_true')
save_parser.add_argument('-vcfg', '--verbose-control-flow-graph',
                         help='Output the verbose CFGs to file.',
                         action='store_true')
save_parser.add_argument('-an', '--analysis',
                         help='Output analysis results to file'
                         + ' in form of a constraint table.',
                         action='store_true')
save_parser.add_argument('-la', '--lattice', help='Output lattice(s) to file.',
                         action='store_true')
save_parser.add_argument('-vu', '--vulnerabilities',
                         help='Output vulnerabilities to file.',
                         action='store_true')
save_parser.add_argument('-all', '--save-all',
                         help='Output everything to file.',
                         action='store_true')

search_parser = subparsers.add_parser(
    'github_search',
    help='Searches through github and runs PyT'
    ' on found repositories. This can take some time.')
search_parser.set_defaults(which='search')

search_parser.add_argument(
    '-ss', '--search-string', required=True,
    help='String for searching for repos on github.', type=str)

search_parser.add_argument('-sd', '--start-date',
                           help='Start date for repo search. '
                           'Criteria used is Created Date.', type=valid_date)
=======
def parse_args(args):
    parser = argparse.ArgumentParser(prog='python -m pyt')
    parser.set_defaults(which='')

    subparsers = parser.add_subparsers()

    entry_group = parser.add_mutually_exclusive_group(required=True)
    entry_group.add_argument('-f', '--filepath',
                             help='Path to the file that should be analysed.',
                             type=str)
    entry_group.add_argument('-gr', '--git-repos',
                             help='Takes a CSV file of git_url, path per entry.',
                             type=str)

    parser.add_argument('-pr', '--project-root',
                        help='Add project root, this is important when the entry' +
                        ' file is not at the root of the project.', type=str)
    parser.add_argument('-d', '--draw-cfg',
                        help='Draw CFG and output as .pdf file.',
                        action='store_true')
    parser.add_argument('-o', '--output-filename',
                        help='Output filename.', type=str)
    parser.add_argument('-csv', '--csv-path', type=str,
                        help='Give the path of the csv file'
                        ' repos should be added to.')

    print_group = parser.add_mutually_exclusive_group()
    print_group.add_argument('-p', '--print',
                             help='Prints the nodes of the CFG.',
                             action='store_true')
    print_group.add_argument('-vp', '--verbose-print',
                             help='Verbose printing of -p.', action='store_true')
    print_group.add_argument('-trim', '--trim-reassigned-in',
                             help='Trims the reassigned list to the vulnerability chain.', action='store_true')

    parser.add_argument('-t', '--trigger-word-file',
                        help='Input trigger word file.', type=str)
    parser.add_argument('-l', '--log-level',
                        help='Choose logging level: CRITICAL, ERROR,' +
                        ' WARNING(Default), INFO, DEBUG, NOTSET.', type=str)
    parser.add_argument('-a', '--adaptor',
                        help='Choose an adaptor: FLASK(Default) or DJANGO.',
                        type=str)
    parser.add_argument('-db', '--create-database',
                        help='Creates a sql file that can be used to' +
                        ' create a database.', action='store_true')
    parser.add_argument('-dl', '--draw-lattice',
                        nargs='+', help='Draws a lattice.')

    analysis_group = parser.add_mutually_exclusive_group()
    analysis_group.add_argument('-li', '--liveness',
                                help='Run liveness analysis. Default is' +
                                ' reaching definitions tainted version.',
                                action='store_true')
    analysis_group.add_argument('-re', '--reaching',
                                help='Run reaching definitions analysis.' +
                                ' Default is reaching definitions' +
                                ' tainted version.', action='store_true')
    analysis_group.add_argument('-rt', '--reaching-taint',
                                help='This is the default analysis:' +
                                ' reaching definitions tainted version.',
                                action='store_true')

    parser.add_argument('-intra', '--intraprocedural-analysis',
                        help='Run intraprocedural analysis.', action='store_true')
    parser.add_argument('-ppm', '--print-project-modules',
                        help='Print project modules.', action='store_true')

    save_parser = subparsers.add_parser('save', help='Save menu.')
    save_parser.set_defaults(which='save')
    save_parser.add_argument('-fp', '--filename-prefix',
                             help='Filename prefix fx file_lattice.pyt',
                             type=str)
    save_parser.add_argument('-du', '--def-use-chain',
                             help='Output the def-use chain(s) to file.',
                             action='store_true')
    save_parser.add_argument('-ud', '--use-def-chain',
                             help='Output the use-def chain(s) to file',
                             action='store_true')
    save_parser.add_argument('-cfg', '--control-flow-graph',
                             help='Output the CFGs to file.',
                             action='store_true')
    save_parser.add_argument('-vcfg', '--verbose-control-flow-graph',
                             help='Output the verbose CFGs to file.',
                             action='store_true')
    save_parser.add_argument('-an', '--analysis',
                             help='Output analysis results to file'
                             + ' in form of a constraint table.',
                             action='store_true')
    save_parser.add_argument('-la', '--lattice', help='Output lattice(s) to file.',
                             action='store_true')
    save_parser.add_argument('-vu', '--vulnerabilities',
                             help='Output vulnerabilities to file.',
                             action='store_true')
    save_parser.add_argument('-all', '--save-all',
                             help='Output everything to file.',
                             action='store_true')

    search_parser = subparsers.add_parser(
        'github_search',
        help='Searches through github and runs PyT'
        ' on found repositories. This can take some time.')
    search_parser.set_defaults(which='search')

    search_parser.add_argument(
        '-ss', '--search-string', required=True,
        help='String for searching for repos on github.', type=str)

    search_parser.add_argument('-sd', '--start-date',
                               help='Start date for repo search. '
                               'Criteria used is Created Date.', type=valid_date)
    return parser.parse_args(args)
>>>>>>> 8c5a9765


def analyse_repo(github_repo, analysis_type):
    cfg_list = list()
    project_modules = get_modules(os.path.dirname(github_repo.path))
    intraprocedural(project_modules, cfg_list)
    initialize_constraint_table(cfg_list)
    analyse(cfg_list, analysis_type=analysis_type)
    vulnerability_log = find_vulnerabilities(cfg_list, analysis_type)
    return vulnerability_log


def main(command_line_args=sys.argv[1:]):
    args = parse_args(command_line_args)

    analysis = None
    if args.liveness:
        analysis = LivenessAnalysis
    elif args.reaching:
        analysis = ReachingDefinitionsAnalysis
    elif args.reaching_taint:
        analysis = ReachingDefinitionsTaintAnalysis
    else:
        analysis = ReachingDefinitionsTaintAnalysis

    cfg_list = list()
    if args.git_repos:
        repos = get_repos(args.git_repos)
        for repo in repos:
            repo.clone()
            vulnerability_log = analyse_repo(repo, analysis)
            vulnerability_log.print_report()
            if not vulnerability_log.vulnerabilities:
                repo.clean_up()
        exit()

    if args.which == 'search':
        set_github_api_token()
        if args.start_date:
            scan_github(args.search_string, args.start_date,
                        analysis, analyse_repo, args.csv_path)
        else:
            scan_github(args.search_string, date(2010, 1, 1),
                        analysis, analyse_repo, args.csv_path)
        exit()

    path = os.path.normpath(args.filepath)

    directory = None
    if args.project_root:
        directory = os.path.normpath(args.project_root)
    else:
        directory = os.path.dirname(path)
    project_modules = get_modules(directory)
    local_modules = get_directory_modules(directory)

    tree = generate_ast(path, python_2=args.python_2)

    cfg_list = list()

    if args.intraprocedural_analysis:
        intraprocedural(project_modules, cfg_list)
    else:
        cfg_list.append(interprocedural(tree,
                                        project_modules,
                                        local_modules,
                                        path))
        adaptor_type = FlaskAdaptor(cfg_list, project_modules, local_modules)

    initialize_constraint_table(cfg_list)

    analyse(cfg_list, analysis_type=analysis)

    vulnerability_log = None
    if args.trigger_word_file:
        vulnerability_log = find_vulnerabilities(cfg_list,
                                                 analysis,
                                                 args.trim_reassigned_in,
                                                 args.trigger_word_file)
    else:
        vulnerability_log = find_vulnerabilities(cfg_list,
                                                 analysis,
                                                 args.trim_reassigned_in)

    vulnerability_log.print_report()

    if args.draw_cfg:
        if args.output_filename:
            draw_cfgs(cfg_list, args.output_filename)
        else:
            draw_cfgs(cfg_list)
    if args.print:
        l = print_lattice(cfg_list, analysis)

        print_table(l)
        for i, e in enumerate(cfg_list):
            print('############## CFG number: ', i)
            print(e)
    if args.verbose_print:
        for i, e in enumerate(cfg_list):
            print('############## CFG number: ', i)
            print(repr(e))

    if args.print_project_modules:
        print('############## PROJECT MODULES ##############')
        pprint(project_modules)

    if args.create_database:
        create_database(cfg_list, vulnerability_log)
    if args.draw_lattice:
        draw_lattices(cfg_list)

    # Output to file
    if args.which == 'save':
        if args.filename_prefix:
            Output.filename_prefix = args.filename_prefix
        if args.save_all:
            def_use_chain_to_file(cfg_list)
            use_def_chain_to_file(cfg_list)
            cfg_to_file(cfg_list)
            verbose_cfg_to_file(cfg_list)
            lattice_to_file(cfg_list, analysis)
            vulnerabilities_to_file(vulnerability_log)
        else:
            if args.def_use_chain:
                def_use_chain_to_file(cfg_list)
            if args.use_def_chain:
                use_def_chain_to_file(cfg_list)
            if args.control_flow_graph:
                cfg_to_file(cfg_list)
            if args.verbose_control_flow_graph:
                verbose_cfg_to_file(cfg_list)
            if args.lattice:
                lattice_to_file(cfg_list, analysis)
            if args.vulnerabilities:
                vulnerabilities_to_file(vulnerability_log)


if __name__ == '__main__':
    main()<|MERGE_RESOLUTION|>--- conflicted
+++ resolved
@@ -34,123 +34,6 @@
 from .vulnerabilities import find_vulnerabilities
 
 
-<<<<<<< HEAD
-parser = argparse.ArgumentParser(prog='python -m pyt')
-parser.set_defaults(which='')
-
-subparsers = parser.add_subparsers()
-
-entry_group = parser.add_mutually_exclusive_group(required=True)
-entry_group.add_argument('-f', '--filepath',
-                         help='Path to the file that should be analysed.',
-                         type=str)
-entry_group.add_argument('-gr', '--git-repos',
-                         help='Takes a CSV file of git_url, path per entry.',
-                         type=str)
-
-parser.add_argument('-pr', '--project-root',
-                    help='Add project root, this is important when the entry' +
-                    ' file is not at the root of the project.', type=str)
-parser.add_argument('-d', '--draw-cfg',
-                    help='Draw CFG and output as .pdf file.',
-                    action='store_true')
-parser.add_argument('-o', '--output-filename',
-                    help='Output filename.', type=str)
-parser.add_argument('-csv', '--csv-path', type=str,
-                    help='Give the path of the csv file'
-                    ' repos should be added to.')
-
-print_group = parser.add_mutually_exclusive_group()
-print_group.add_argument('-p', '--print',
-                         help='Prints the nodes of the CFG.',
-                         action='store_true')
-print_group.add_argument('-vp', '--verbose-print',
-                         help='Verbose printing of -p.', action='store_true')
-print_group.add_argument('-trim', '--trim-reassigned-in',
-                         help='Trims the reassigned list to the vulnerability chain.', action='store_true')
-
-
-parser.add_argument('-t', '--trigger-word-file',
-                    help='Input trigger word file.', type=str)
-parser.add_argument('-py2', '--python-2',
-                    help='[WARNING, EXPERIMENTAL] Turns on Python 2 mode,' +
-                    ' needed when target file(s) are written in Python 2.', action='store_true')
-parser.add_argument('-l', '--log-level',
-                    help='Choose logging level: CRITICAL, ERROR,' +
-                    ' WARNING(Default), INFO, DEBUG, NOTSET.', type=str)
-parser.add_argument('-a', '--adaptor',
-                    help='Choose an adaptor: FLASK(Default) or DJANGO.',
-                    type=str)
-parser.add_argument('-db', '--create-database',
-                    help='Creates a sql file that can be used to' +
-                    ' create a database.', action='store_true')
-parser.add_argument('-dl', '--draw-lattice',
-                    nargs='+', help='Draws a lattice.')
-
-analysis_group = parser.add_mutually_exclusive_group()
-analysis_group.add_argument('-li', '--liveness',
-                            help='Run liveness analysis. Default is' +
-                            ' reaching definitions tainted version.',
-                            action='store_true')
-analysis_group.add_argument('-re', '--reaching',
-                            help='Run reaching definitions analysis.' +
-                            ' Default is reaching definitions' +
-                            ' tainted version.', action='store_true')
-analysis_group.add_argument('-rt', '--reaching-taint',
-                            help='This is the default analysis:' +
-                            ' reaching definitions tainted version.',
-                            action='store_true')
-
-parser.add_argument('-intra', '--intraprocedural-analysis',
-                    help='Run intraprocedural analysis.', action='store_true')
-parser.add_argument('-ppm', '--print-project-modules',
-                    help='Print project modules.', action='store_true')
-
-
-save_parser = subparsers.add_parser('save', help='Save menu.')
-save_parser.set_defaults(which='save')
-save_parser.add_argument('-fp', '--filename-prefix',
-                         help='Filename prefix fx file_lattice.pyt',
-                         type=str)
-save_parser.add_argument('-du', '--def-use-chain',
-                         help='Output the def-use chain(s) to file.',
-                         action='store_true')
-save_parser.add_argument('-ud', '--use-def-chain',
-                         help='Output the use-def chain(s) to file',
-                         action='store_true')
-save_parser.add_argument('-cfg', '--control-flow-graph',
-                         help='Output the CFGs to file.',
-                         action='store_true')
-save_parser.add_argument('-vcfg', '--verbose-control-flow-graph',
-                         help='Output the verbose CFGs to file.',
-                         action='store_true')
-save_parser.add_argument('-an', '--analysis',
-                         help='Output analysis results to file'
-                         + ' in form of a constraint table.',
-                         action='store_true')
-save_parser.add_argument('-la', '--lattice', help='Output lattice(s) to file.',
-                         action='store_true')
-save_parser.add_argument('-vu', '--vulnerabilities',
-                         help='Output vulnerabilities to file.',
-                         action='store_true')
-save_parser.add_argument('-all', '--save-all',
-                         help='Output everything to file.',
-                         action='store_true')
-
-search_parser = subparsers.add_parser(
-    'github_search',
-    help='Searches through github and runs PyT'
-    ' on found repositories. This can take some time.')
-search_parser.set_defaults(which='search')
-
-search_parser.add_argument(
-    '-ss', '--search-string', required=True,
-    help='String for searching for repos on github.', type=str)
-
-search_parser.add_argument('-sd', '--start-date',
-                           help='Start date for repo search. '
-                           'Criteria used is Created Date.', type=valid_date)
-=======
 def parse_args(args):
     parser = argparse.ArgumentParser(prog='python -m pyt')
     parser.set_defaults(which='')
@@ -263,7 +146,6 @@
                                help='Start date for repo search. '
                                'Criteria used is Created Date.', type=valid_date)
     return parser.parse_args(args)
->>>>>>> 8c5a9765
 
 
 def analyse_repo(github_repo, analysis_type):
