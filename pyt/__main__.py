--- conflicted
+++ resolved
@@ -253,29 +253,7 @@
     tree = generate_ast(path, python_2=args.python_2)
 
     cfg_list = list()
-<<<<<<< HEAD
-
-    if args.intraprocedural_analysis:
-        intraprocedural(project_modules, cfg_list)
-    else:
-        interprocedural_cfg = interprocedural(
-            tree,
-            project_modules,
-            local_modules,
-            path
-        )
-        cfg_list.append(interprocedural_cfg)
-        framework_route_criteria = is_flask_route_function
-        if args.adaptor:
-            if args.adaptor.lower().startswith('e'):
-                framework_route_criteria = is_function
-            elif args.adaptor.lower().startswith('p'):
-                framework_route_criteria = is_function_without_leading_
-            elif args.adaptor.lower().startswith('d'):
-                framework_route_criteria = is_django_view_function
-        # Add all the route functions to the cfg_list
-        FrameworkAdaptor(cfg_list, project_modules, local_modules, framework_route_criteria)
-=======
+
     interprocedural_cfg = interprocedural(
         tree,
         project_modules,
@@ -293,7 +271,6 @@
             framework_route_criteria = is_django_view_function
     # Add all the route functions to the cfg_list
     FrameworkAdaptor(cfg_list, project_modules, local_modules, framework_route_criteria)
->>>>>>> 0c615aef
 
     initialize_constraint_table(cfg_list)
 
