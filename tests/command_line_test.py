"""This just tests __main__.py"""
import sys
from contextlib import contextmanager
from io import StringIO

from .base_test_case import BaseTestCase
from pyt.__main__ import parse_args

@contextmanager
def capture_sys_output():
    capture_out, capture_err = StringIO(), StringIO()
    current_out, current_err = sys.stdout, sys.stderr
    try:
        sys.stdout, sys.stderr = capture_out, capture_err
        yield capture_out, capture_err
    finally:
        sys.stdout, sys.stderr = current_out, current_err

class CommandLineTest(BaseTestCase):
    def test_no_args(self):
        with self.assertRaises(SystemExit):
            with capture_sys_output() as (_, stderr):
                parse_args([])

        EXPECTED = """usage: python -m pyt [-h] (-f FILEPATH | -gr GIT_REPOS) [-pr PROJECT_ROOT]
                     [-d] [-o OUTPUT_FILENAME] [-csv CSV_PATH]
<<<<<<< HEAD
                     [-p | -vp | -trim | -i] [-t TRIGGER_WORD_FILE]
                     [-b BLACKBOX_MAPPING_FILE] [-py2] [-l LOG_LEVEL]
                     [-a ADAPTOR] [-db] [-dl DRAW_LATTICE [DRAW_LATTICE ...]]
                     [-li | -re | -rt] [-intra] [-ppm]
=======
                     [-p | -vp | -trim] [-t TRIGGER_WORD_FILE] [-py2]
                     [-l LOG_LEVEL] [-a ADAPTOR] [-db]
                     [-dl DRAW_LATTICE [DRAW_LATTICE ...]] [-li | -re | -rt]
                     [-ppm]
>>>>>>> 0c615aef
                     {save,github_search} ...\n""" + \
                     "python -m pyt: error: one of the arguments " + \
                     "-f/--filepath -gr/--git-repos is required\n"
        self.assertEqual(stderr.getvalue(), EXPECTED)<|MERGE_RESOLUTION|>--- conflicted
+++ resolved
@@ -24,17 +24,10 @@
 
         EXPECTED = """usage: python -m pyt [-h] (-f FILEPATH | -gr GIT_REPOS) [-pr PROJECT_ROOT]
                      [-d] [-o OUTPUT_FILENAME] [-csv CSV_PATH]
-<<<<<<< HEAD
                      [-p | -vp | -trim | -i] [-t TRIGGER_WORD_FILE]
                      [-b BLACKBOX_MAPPING_FILE] [-py2] [-l LOG_LEVEL]
                      [-a ADAPTOR] [-db] [-dl DRAW_LATTICE [DRAW_LATTICE ...]]
-                     [-li | -re | -rt] [-intra] [-ppm]
-=======
-                     [-p | -vp | -trim] [-t TRIGGER_WORD_FILE] [-py2]
-                     [-l LOG_LEVEL] [-a ADAPTOR] [-db]
-                     [-dl DRAW_LATTICE [DRAW_LATTICE ...]] [-li | -re | -rt]
-                     [-ppm]
->>>>>>> 0c615aef
+                     [-li | -re | -rt] [-ppm]
                      {save,github_search} ...\n""" + \
                      "python -m pyt: error: one of the arguments " + \
                      "-f/--filepath -gr/--git-repos is required\n"
